<!--
  ~ Copyright 2019 ACINQ SAS
  ~
  ~ Licensed under the Apache License, Version 2.0 (the "License");
  ~ you may not use this file except in compliance with the License.
  ~ You may obtain a copy of the License at
  ~
  ~     http://www.apache.org/licenses/LICENSE-2.0
  ~
  ~ Unless required by applicable law or agreed to in writing, software
  ~ distributed under the License is distributed on an "AS IS" BASIS,
  ~ WITHOUT WARRANTIES OR CONDITIONS OF ANY KIND, either express or implied.
  ~ See the License for the specific language governing permissions and
  ~ limitations under the License.
  -->

<project xmlns="http://maven.apache.org/POM/4.0.0" xmlns:xsi="http://www.w3.org/2001/XMLSchema-instance"
         xsi:schemaLocation="http://maven.apache.org/POM/4.0.0 http://maven.apache.org/xsd/maven-4.0.0.xsd">
    <modelVersion>4.0.0</modelVersion>

    <groupId>fr.acinq.eclair</groupId>
    <artifactId>eclair_2.11</artifactId>
    <version>0.3.4-android-SNAPSHOT</version>
    <packaging>pom</packaging>

    <modules>
        <module>eclair-core</module>
        <module>eclair-node</module>
    </modules>

    <description>A scala implementation of the Lightning Network</description>
    <url>https://github.com/ACINQ/eclair</url>
    <name>${project.artifactId}</name>

    <licenses>
        <license>
            <url>https://raw.githubusercontent.com/ACINQ/eclair/master/LICENSE</url>
            <name>Apache License</name>
            <distribution>repo</distribution>
        </license>
    </licenses>

    <scm>
        <connection>scm:git:git@github.com:ACINQ/eclair.git</connection>
        <developerConnection>scm:git:git@github.com:ACINQ/eclair.git</developerConnection>
        <url>git@github.com:ACINQ/eclair.git</url>
    </scm>

    <developers>
        <developer>
            <id>dpad85</id>
        </developer>
        <developer>
            <id>pm47</id>
        </developer>
        <developer>
            <id>sstone</id>
        </developer>
    </developers>

    <properties>
        <project.build.sourceEncoding>UTF-8</project.build.sourceEncoding>
<<<<<<< HEAD
        <maven.compiler.source>1.7</maven.compiler.source>
        <maven.compiler.target>1.7</maven.compiler.target>
=======
        <maven.compiler.source>11</maven.compiler.source>
        <maven.compiler.target>11</maven.compiler.target>
>>>>>>> 064f7806
        <scala.version>2.11.12</scala.version>
        <scala.version.short>2.11</scala.version.short>
	<akka.version>2.3.14</akka.version>
	<akka.http.version>10.0.11</akka.http.version>
        <sttp.version>1.3.9</sttp.version>
        <bitcoinlib.version>0.15</bitcoinlib.version>
        <guava.version>24.0-android</guava.version>
        <kamon.version>2.0.0</kamon.version>
    </properties>

    <build>
        <pluginManagement>
            <plugins>
                <plugin>
                    <groupId>org.apache.maven.plugins</groupId>
                    <artifactId>maven-dependency-plugin</artifactId>
                    <version>3.0.2</version>
                </plugin>
                <plugin>
                    <groupId>org.apache.maven.plugins</groupId>
                    <artifactId>maven-jar-plugin</artifactId>
                    <version>3.0.2</version>
                </plugin>
                <plugin>
                    <groupId>com.github.chrisdchristo</groupId>
                    <artifactId>capsule-maven-plugin</artifactId>
                    <version>1.5.1</version>
                </plugin>
            </plugins>
        </pluginManagement>
        <plugins>
            <plugin>
                <groupId>org.codehaus.mojo</groupId>
                <artifactId>versions-maven-plugin</artifactId>
                <version>2.3</version>
            </plugin>
            <plugin>
                <groupId>pl.project13.maven</groupId>
                <artifactId>git-commit-id-plugin</artifactId>
                <version>2.2.3</version>
                <executions>
                    <execution>
                        <goals>
                            <goal>revision</goal>
                        </goals>
                        <configuration>
                            <failOnNoGitDirectory>false</failOnNoGitDirectory>
                        </configuration>
                    </execution>
                </executions>
            </plugin>
            <plugin>
                <groupId>net.alchim31.maven</groupId>
                <artifactId>scala-maven-plugin</artifactId>
                <version>3.4.2</version>
                <configuration>
                    <args combine.children="append">
                        <arg>-deprecation</arg>
                        <arg>-feature</arg>
                        <arg>-language:postfixOps</arg>
                        <arg>-language:implicitConversions</arg>
                        <arg>-Xfatal-warnings</arg>
                        <arg>-unchecked</arg>
                        <arg>-Xmax-classfile-name</arg>
                        <arg>140</arg>
			<!-- needed to compile Scala code on JDK9+ -->
                        <arg>-nobootcp</arg>
                    </args>
                    <jvmArgs>
                        <jvmArg>-Xmx1024m</jvmArg>
                        <jvmArg>-Xms1024m</jvmArg>
                        <jvmArg>-Xss32m</jvmArg>
                    </jvmArgs>
                    <scalaCompatVersion>${scala.version.short}</scalaCompatVersion>
                </configuration>
                <executions>
                    <execution>
                        <id>scalac</id>
                        <goals>
                            <goal>compile</goal>
                            <goal>testCompile</goal>
                        </goals>
                    </execution>
                    <execution>
                        <id>scaladoc</id>
                        <goals>
                            <goal>doc-jar</goal>
                        </goals>
                        <configuration>
                            <args>
                                <arg>-no-link-warnings</arg>
                            </args>
                        </configuration>
                    </execution>
                </executions>
            </plugin>
            <plugin>
                <groupId>org.apache.maven.plugins</groupId>
                <artifactId>maven-source-plugin</artifactId>
                <version>3.0.1</version>
                <executions>
                    <execution>
                        <id>attach-sources</id>
                        <goals>
                            <goal>jar</goal>
                        </goals>
                    </execution>
                </executions>
            </plugin>
            <plugin>
                <groupId>org.codehaus.mojo</groupId>
                <artifactId>build-helper-maven-plugin</artifactId>
                <version>3.0.0</version>
                <executions>
                    <execution>
                        <id>add-source</id>
                        <phase>generate-sources</phase>
                        <goals>
                            <goal>add-source</goal>
                        </goals>
                        <configuration>
                            <sources>
                                <source>src/main/scala</source>
                            </sources>
                        </configuration>
                    </execution>
                    <execution>
                        <id>add-test-source</id>
                        <phase>generate-test-sources</phase>
                        <goals>
                            <goal>add-test-source</goal>
                        </goals>
                        <configuration>
                            <sources>
                                <source>src/test/scala</source>
                            </sources>
                        </configuration>
                    </execution>
                </executions>
            </plugin>
            <!-- disable surefire -->
            <plugin>
                <groupId>org.apache.maven.plugins</groupId>
                <artifactId>maven-surefire-plugin</artifactId>
                <version>2.20</version>
                <configuration>
                    <skipTests>true</skipTests>
                </configuration>
            </plugin>
            <!-- enable scalatest -->
            <plugin>
                <groupId>org.scalatest</groupId>
                <artifactId>scalatest-maven-plugin</artifactId>
                <version>2.0.0</version>
                <configuration>
                    <parallel>true</parallel>
                    <systemProperties>
                        <buildDirectory>${project.build.directory}</buildDirectory>
                    </systemProperties>
                    <argLine>-Xmx1024m -Dfile.encoding=UTF-8</argLine>
                </configuration>
                <executions>
                    <execution>
                        <id>test</id>
                        <goals>
                            <goal>test</goal>
                        </goals>
                    </execution>
                </executions>
            </plugin>
            <plugin>
                <groupId>org.scoverage</groupId>
                <artifactId>scoverage-maven-plugin</artifactId>
                <version>1.4.0-RC1</version>
                <configuration>
                    <scalaVersion>${scala.version}</scalaVersion>
                </configuration>
            </plugin>
        </plugins>
    </build>

    <repositories>
        <repository>
            <id>sonatype snapshots</id>
            <url>https://oss.sonatype.org/content/repositories/snapshots/</url>
        </repository>
    </repositories>

    <dependencies>
        <dependency>
            <groupId>org.scala-lang</groupId>
            <artifactId>scala-library</artifactId>
            <version>${scala.version}</version>
        </dependency>
        <dependency>
            <groupId>org.scalatest</groupId>
            <artifactId>scalatest_${scala.version.short}</artifactId>
            <version>3.0.5</version>
            <scope>test</scope>
        </dependency>
    </dependencies>
</project><|MERGE_RESOLUTION|>--- conflicted
+++ resolved
@@ -60,17 +60,12 @@
 
     <properties>
         <project.build.sourceEncoding>UTF-8</project.build.sourceEncoding>
-<<<<<<< HEAD
         <maven.compiler.source>1.7</maven.compiler.source>
         <maven.compiler.target>1.7</maven.compiler.target>
-=======
-        <maven.compiler.source>11</maven.compiler.source>
-        <maven.compiler.target>11</maven.compiler.target>
->>>>>>> 064f7806
         <scala.version>2.11.12</scala.version>
         <scala.version.short>2.11</scala.version.short>
-	<akka.version>2.3.14</akka.version>
-	<akka.http.version>10.0.11</akka.http.version>
+	    <akka.version>2.3.14</akka.version>
+	    <akka.http.version>10.0.11</akka.http.version>
         <sttp.version>1.3.9</sttp.version>
         <bitcoinlib.version>0.15</bitcoinlib.version>
         <guava.version>24.0-android</guava.version>
