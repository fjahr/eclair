--- conflicted
+++ resolved
@@ -18,14 +18,10 @@
 
 import java.io.File
 
-import akka.actor.ActorSystem
 import grizzled.slf4j.Logging
 
-<<<<<<< HEAD
-import scala.util.{Failure, Success}
-=======
 import scala.concurrent.ExecutionContext
->>>>>>> 633deb5c
+import akka.actor.ActorSystem
 
 /**
   * Created by PM on 25/01/2016.
@@ -35,17 +31,10 @@
   val datadir = new File(System.getProperty("eclair.datadir", System.getProperty("user.home") + "/.eclair"))
 
   try {
-<<<<<<< HEAD
-    import scala.concurrent.ExecutionContext.Implicits.global
-    new Setup(datadir, seed_opt = Some("0123456789")).bootstrap onComplete {
-      case Success(kit) => new Textui(kit)
-      case Failure(t) => onError(t)
-=======
     implicit val system: ActorSystem = ActorSystem("eclair-node")
     implicit val ec: ExecutionContext = system.dispatcher
     new Setup(datadir).bootstrap onFailure {
       case t: Throwable => onError(t)
->>>>>>> 633deb5c
     }
   } catch {
     case t: Throwable => onError(t)
