/*
 * Copyright 2019 ACINQ SAS
 *
 * Licensed under the Apache License, Version 2.0 (the "License");
 * you may not use this file except in compliance with the License.
 * You may obtain a copy of the License at
 *
 *     http://www.apache.org/licenses/LICENSE-2.0
 *
 * Unless required by applicable law or agreed to in writing, software
 * distributed under the License is distributed on an "AS IS" BASIS,
 * WITHOUT WARRANTIES OR CONDITIONS OF ANY KIND, either express or implied.
 * See the License for the specific language governing permissions and
 * limitations under the License.
 */

package fr.acinq.eclair.payment

import java.util.UUID

import akka.actor.FSM.{CurrentState, SubscribeTransitionCallBack, Transition}
import akka.actor.Status
import akka.testkit.{TestFSMRef, TestProbe}
import fr.acinq.bitcoin.Script.{pay2wsh, write}
<<<<<<< HEAD
import fr.acinq.bitcoin.{Block, ByteVector32, MilliSatoshi, Satoshi, Transaction, TxOut}
import fr.acinq.eclair.blockchain.{UtxoStatus, ValidateRequest, ValidateResult, WatchEventSpentBasic, WatchSpentBasic}
=======
import fr.acinq.bitcoin.{Block, ByteVector32, Transaction, TxOut}
import fr.acinq.eclair._
import fr.acinq.eclair.blockchain.{UtxoStatus, ValidateRequest, ValidateResult, WatchSpentBasic}
>>>>>>> e0461ae0
import fr.acinq.eclair.channel.Register.ForwardShortId
import fr.acinq.eclair.channel.{AddHtlcFailed, Channel, ChannelUnavailable}
import fr.acinq.eclair.crypto.Sphinx
import fr.acinq.eclair.db.OutgoingPaymentStatus
import fr.acinq.eclair.io.Peer.PeerRoutingMessage
import fr.acinq.eclair.payment.PaymentLifecycle._
import fr.acinq.eclair.router.Announcements.{makeChannelUpdate, makeNodeAnnouncement}
import fr.acinq.eclair.router._
import fr.acinq.eclair.transactions.Scripts
import fr.acinq.eclair.wire.Onion.FinalLegacyPayload
import fr.acinq.eclair.wire._
import scodec.bits.HexStringSyntax

/**
 * Created by PM on 29/08/2016.
 */

class PaymentLifecycleSpec extends BaseRouterSpec {

  val defaultAmountMsat = 142000000 msat
  val defaultExpiryDelta = Channel.MIN_CLTV_EXPIRY_DELTA

  test("send to route") { fixture =>
    import fixture._
    val defaultPaymentHash = randomBytes32
    val nodeParams = TestConstants.Alice.nodeParams.copy(keyManager = testKeyManager)
    val paymentDb = nodeParams.db.payments
    val id = UUID.randomUUID()
    val paymentFSM = system.actorOf(PaymentLifecycle.props(nodeParams, id, router, TestProbe().ref))
    val monitor = TestProbe()
    val sender = TestProbe()
    val eventListener = TestProbe()
    system.eventStream.subscribe(eventListener.ref, classOf[PaymentEvent])

    paymentFSM ! SubscribeTransitionCallBack(monitor.ref)
    val CurrentState(_, WAITING_FOR_REQUEST) = monitor.expectMsgClass(classOf[CurrentState[_]])

    // pre-computed route going from A to D
    val request = SendPaymentToRoute(defaultPaymentHash, Seq(a, b, c, d), FinalLegacyPayload(defaultAmountMsat, defaultExpiryDelta.toCltvExpiry(nodeParams.currentBlockHeight)))

    sender.send(paymentFSM, request)
    val Transition(_, WAITING_FOR_REQUEST, WAITING_FOR_ROUTE) = monitor.expectMsgClass(classOf[Transition[_]])
    val Transition(_, WAITING_FOR_ROUTE, WAITING_FOR_PAYMENT_COMPLETE) = monitor.expectMsgClass(classOf[Transition[_]])
    awaitCond(paymentDb.getOutgoingPayment(id).exists(_.status == OutgoingPaymentStatus.PENDING))
    sender.send(paymentFSM, UpdateFulfillHtlc(ByteVector32.Zeroes, 0, defaultPaymentHash))

    sender.expectMsgType[PaymentSucceeded]
    awaitCond(paymentDb.getOutgoingPayment(id).exists(_.status == OutgoingPaymentStatus.SUCCEEDED))
  }

  test("payment failed (route not found)") { fixture =>
    import fixture._
    val defaultPaymentHash = randomBytes32
    val nodeParams = TestConstants.Alice.nodeParams.copy(keyManager = testKeyManager)
    val paymentDb = nodeParams.db.payments
    val id = UUID.randomUUID()
    val routerForwarder = TestProbe()
    val paymentFSM = system.actorOf(PaymentLifecycle.props(nodeParams, id, routerForwarder.ref, TestProbe().ref))
    val monitor = TestProbe()
    val sender = TestProbe()

    paymentFSM ! SubscribeTransitionCallBack(monitor.ref)
    val CurrentState(_, WAITING_FOR_REQUEST) = monitor.expectMsgClass(classOf[CurrentState[_]])

    val request = SendPayment(defaultPaymentHash, f, FinalLegacyPayload(defaultAmountMsat, defaultExpiryDelta.toCltvExpiry(nodeParams.currentBlockHeight)), maxAttempts = 5)
    sender.send(paymentFSM, request)
    val Transition(_, WAITING_FOR_REQUEST, WAITING_FOR_ROUTE) = monitor.expectMsgClass(classOf[Transition[_]])
    val routeRequest = routerForwarder.expectMsgType[RouteRequest]
    awaitCond(paymentDb.getOutgoingPayment(id).exists(_.status == OutgoingPaymentStatus.PENDING))

    routerForwarder.forward(router, routeRequest)
    sender.expectMsg(PaymentFailed(id, request.paymentHash, LocalFailure(RouteNotFound) :: Nil))
    awaitCond(paymentDb.getOutgoingPayment(id).exists(_.status == OutgoingPaymentStatus.FAILED))
  }

  test("payment failed (route too expensive)") { fixture =>
    import fixture._
    val nodeParams = TestConstants.Alice.nodeParams.copy(keyManager = testKeyManager)
    val paymentDb = nodeParams.db.payments
    val id = UUID.randomUUID()
    val paymentFSM = system.actorOf(PaymentLifecycle.props(nodeParams, id, router, TestProbe().ref))
    val monitor = TestProbe()
    val sender = TestProbe()

    paymentFSM ! SubscribeTransitionCallBack(monitor.ref)
    val CurrentState(_, WAITING_FOR_REQUEST) = monitor.expectMsgClass(classOf[CurrentState[_]])

    val request = SendPayment(randomBytes32, d, FinalLegacyPayload(defaultAmountMsat, defaultExpiryDelta.toCltvExpiry(nodeParams.currentBlockHeight)), maxAttempts = 5, routeParams = Some(RouteParams(randomize = false, maxFeeBase = 100 msat, maxFeePct = 0.0, routeMaxLength = 20, routeMaxCltv = CltvExpiryDelta(2016), ratios = None)))
    sender.send(paymentFSM, request)
    val Transition(_, WAITING_FOR_REQUEST, WAITING_FOR_ROUTE) = monitor.expectMsgClass(classOf[Transition[_]])

    val Seq(LocalFailure(RouteNotFound)) = sender.expectMsgType[PaymentFailed].failures
    awaitCond(paymentDb.getOutgoingPayment(id).exists(_.status == OutgoingPaymentStatus.FAILED))
  }

  test("payment failed (unparsable failure)") { fixture =>
    import fixture._
    val defaultPaymentHash = randomBytes32
    val nodeParams = TestConstants.Alice.nodeParams.copy(keyManager = testKeyManager)
    val paymentDb = nodeParams.db.payments
    val relayer = TestProbe()
    val routerForwarder = TestProbe()
    val id = UUID.randomUUID()
    val paymentFSM = TestFSMRef(new PaymentLifecycle(nodeParams, id, routerForwarder.ref, relayer.ref))
    val monitor = TestProbe()
    val sender = TestProbe()

    paymentFSM ! SubscribeTransitionCallBack(monitor.ref)
    val CurrentState(_, WAITING_FOR_REQUEST) = monitor.expectMsgClass(classOf[CurrentState[_]])

    val request = SendPayment(defaultPaymentHash, d, FinalLegacyPayload(defaultAmountMsat, defaultExpiryDelta.toCltvExpiry(nodeParams.currentBlockHeight)), maxAttempts = 2)
    sender.send(paymentFSM, request)
    awaitCond(paymentFSM.stateName == WAITING_FOR_ROUTE && paymentDb.getOutgoingPayment(id).exists(_.status == OutgoingPaymentStatus.PENDING))

    val WaitingForRoute(_, _, Nil) = paymentFSM.stateData
    routerForwarder.expectMsg(RouteRequest(a, d, defaultAmountMsat, ignoreNodes = Set.empty, ignoreChannels = Set.empty))
    routerForwarder.forward(router)
    awaitCond(paymentFSM.stateName == WAITING_FOR_PAYMENT_COMPLETE)
    val WaitingForComplete(_, _, cmd1, Nil, _, _, _, hops) = paymentFSM.stateData

    relayer.expectMsg(ForwardShortId(channelId_ab, cmd1))
    sender.send(paymentFSM, UpdateFailHtlc(ByteVector32.Zeroes, 0, defaultPaymentHash)) // unparsable message

    // then the payment lifecycle will ask for a new route excluding all intermediate nodes
    routerForwarder.expectMsg(RouteRequest(nodeParams.nodeId, d, defaultAmountMsat, ignoreNodes = Set(c), ignoreChannels = Set.empty))

    // let's simulate a response by the router with another route
    sender.send(paymentFSM, RouteResponse(hops, Set(c), Set.empty))
    awaitCond(paymentFSM.stateName == WAITING_FOR_PAYMENT_COMPLETE)
    val WaitingForComplete(_, _, cmd2, _, _, _, _, _) = paymentFSM.stateData
    // and reply a 2nd time with an unparsable failure
    relayer.expectMsg(ForwardShortId(channelId_ab, cmd2))
    sender.send(paymentFSM, UpdateFailHtlc(ByteVector32.Zeroes, 0, defaultPaymentHash)) // unparsable message

    // we allow 2 tries, so we send a 2nd request to the router
    sender.expectMsg(PaymentFailed(id, request.paymentHash, UnreadableRemoteFailure(hops) :: UnreadableRemoteFailure(hops) :: Nil))
    awaitCond(paymentDb.getOutgoingPayment(id).exists(_.status == OutgoingPaymentStatus.FAILED)) // after last attempt the payment is failed
  }

  test("payment failed (local error)") { fixture =>
    import fixture._
    val nodeParams = TestConstants.Alice.nodeParams.copy(keyManager = testKeyManager)
    val paymentDb = nodeParams.db.payments
    val relayer = TestProbe()
    val routerForwarder = TestProbe()
    val id = UUID.randomUUID()
    val paymentFSM = TestFSMRef(new PaymentLifecycle(nodeParams, id, routerForwarder.ref, relayer.ref))
    val monitor = TestProbe()
    val sender = TestProbe()

    paymentFSM ! SubscribeTransitionCallBack(monitor.ref)
    val CurrentState(_, WAITING_FOR_REQUEST) = monitor.expectMsgClass(classOf[CurrentState[_]])

    val request = SendPayment(randomBytes32, d, FinalLegacyPayload(defaultAmountMsat, defaultExpiryDelta.toCltvExpiry(nodeParams.currentBlockHeight)), maxAttempts = 2)
    sender.send(paymentFSM, request)
    awaitCond(paymentFSM.stateName == WAITING_FOR_ROUTE && paymentDb.getOutgoingPayment(id).exists(_.status == OutgoingPaymentStatus.PENDING))

    val WaitingForRoute(_, _, Nil) = paymentFSM.stateData
    routerForwarder.expectMsg(RouteRequest(nodeParams.nodeId, d, defaultAmountMsat, assistedRoutes = Nil, ignoreNodes = Set.empty, ignoreChannels = Set.empty))
    routerForwarder.forward(router)
    awaitCond(paymentFSM.stateName == WAITING_FOR_PAYMENT_COMPLETE)
    val WaitingForComplete(_, _, cmd1, Nil, _, _, _, _) = paymentFSM.stateData

    relayer.expectMsg(ForwardShortId(channelId_ab, cmd1))
    sender.send(paymentFSM, Status.Failure(AddHtlcFailed(ByteVector32.Zeroes, request.paymentHash, ChannelUnavailable(ByteVector32.Zeroes), Local(id, Some(paymentFSM.underlying.self)), None, None)))

    // then the payment lifecycle will ask for a new route excluding the channel
    routerForwarder.expectMsg(RouteRequest(nodeParams.nodeId, d, defaultAmountMsat, assistedRoutes = Nil, ignoreNodes = Set.empty, ignoreChannels = Set(ChannelDesc(channelId_ab, a, b))))
    awaitCond(paymentFSM.stateName == WAITING_FOR_ROUTE && paymentDb.getOutgoingPayment(id).exists(_.status == OutgoingPaymentStatus.PENDING)) // payment is still pending because the error is recoverable
  }

  test("payment failed (first hop returns an UpdateFailMalformedHtlc)") { fixture =>
    import fixture._
    val defaultPaymentHash = randomBytes32
    val nodeParams = TestConstants.Alice.nodeParams.copy(keyManager = testKeyManager)
    val paymentDb = nodeParams.db.payments
    val relayer = TestProbe()
    val routerForwarder = TestProbe()
    val id = UUID.randomUUID()
    val paymentFSM = TestFSMRef(new PaymentLifecycle(nodeParams, id, routerForwarder.ref, relayer.ref))
    val monitor = TestProbe()
    val sender = TestProbe()

    paymentFSM ! SubscribeTransitionCallBack(monitor.ref)
    val CurrentState(_, WAITING_FOR_REQUEST) = monitor.expectMsgClass(classOf[CurrentState[_]])

    val request = SendPayment(defaultPaymentHash, d, FinalLegacyPayload(defaultAmountMsat, defaultExpiryDelta.toCltvExpiry(nodeParams.currentBlockHeight)), maxAttempts = 2)
    sender.send(paymentFSM, request)
    awaitCond(paymentFSM.stateName == WAITING_FOR_ROUTE && paymentDb.getOutgoingPayment(id).exists(_.status == OutgoingPaymentStatus.PENDING))

    val WaitingForRoute(_, _, Nil) = paymentFSM.stateData
    routerForwarder.expectMsg(RouteRequest(nodeParams.nodeId, d, defaultAmountMsat, assistedRoutes = Nil, ignoreNodes = Set.empty, ignoreChannels = Set.empty))
    routerForwarder.forward(router)
    awaitCond(paymentFSM.stateName == WAITING_FOR_PAYMENT_COMPLETE)
    val WaitingForComplete(_, _, cmd1, Nil, _, _, _, _) = paymentFSM.stateData

    relayer.expectMsg(ForwardShortId(channelId_ab, cmd1))
    sender.send(paymentFSM, UpdateFailMalformedHtlc(ByteVector32.Zeroes, 0, randomBytes32, FailureMessageCodecs.BADONION))

    // then the payment lifecycle will ask for a new route excluding the channel
    routerForwarder.expectMsg(RouteRequest(a, d, defaultAmountMsat, assistedRoutes = Nil, ignoreNodes = Set.empty, ignoreChannels = Set(ChannelDesc(channelId_ab, a, b))))
    awaitCond(paymentFSM.stateName == WAITING_FOR_ROUTE && paymentDb.getOutgoingPayment(id).exists(_.status == OutgoingPaymentStatus.PENDING))
  }

  test("payment failed (TemporaryChannelFailure)") { fixture =>
    import fixture._
    val nodeParams = TestConstants.Alice.nodeParams.copy(keyManager = testKeyManager)
    val relayer = TestProbe()
    val routerForwarder = TestProbe()
    val id = UUID.randomUUID()
    val paymentFSM = TestFSMRef(new PaymentLifecycle(nodeParams, id, routerForwarder.ref, relayer.ref))
    val monitor = TestProbe()
    val sender = TestProbe()

    paymentFSM ! SubscribeTransitionCallBack(monitor.ref)
    val CurrentState(_, WAITING_FOR_REQUEST) = monitor.expectMsgClass(classOf[CurrentState[_]])

    val request = SendPayment(randomBytes32, d, FinalLegacyPayload(defaultAmountMsat, defaultExpiryDelta.toCltvExpiry(nodeParams.currentBlockHeight)), maxAttempts = 2)
    sender.send(paymentFSM, request)
    awaitCond(paymentFSM.stateName == WAITING_FOR_ROUTE)
    val WaitingForRoute(_, _, Nil) = paymentFSM.stateData
    routerForwarder.expectMsg(RouteRequest(nodeParams.nodeId, d, defaultAmountMsat, assistedRoutes = Nil, ignoreNodes = Set.empty, ignoreChannels = Set.empty))
    routerForwarder.forward(router)
    awaitCond(paymentFSM.stateName == WAITING_FOR_PAYMENT_COMPLETE)
    val WaitingForComplete(_, _, cmd1, Nil, sharedSecrets1, _, _, hops) = paymentFSM.stateData

    val failure = TemporaryChannelFailure(channelUpdate_bc)

    relayer.expectMsg(ForwardShortId(channelId_ab, cmd1))
    sender.send(paymentFSM, UpdateFailHtlc(ByteVector32.Zeroes, 0, Sphinx.FailurePacket.create(sharedSecrets1.head._1, failure)))

    // payment lifecycle will ask the router to temporarily exclude this channel from its route calculations
    routerForwarder.expectMsg(ExcludeChannel(ChannelDesc(channelUpdate_bc.shortChannelId, b, c)))
    routerForwarder.forward(router)
    // payment lifecycle forwards the embedded channelUpdate to the router
    routerForwarder.expectMsg(channelUpdate_bc)
    awaitCond(paymentFSM.stateName == WAITING_FOR_ROUTE)
    routerForwarder.expectMsg(RouteRequest(a, d, defaultAmountMsat, assistedRoutes = Nil, ignoreNodes = Set.empty, ignoreChannels = Set.empty))
    routerForwarder.forward(router)
    // we allow 2 tries, so we send a 2nd request to the router
    sender.expectMsg(PaymentFailed(id, request.paymentHash, RemoteFailure(hops, Sphinx.DecryptedFailurePacket(b, failure)) :: LocalFailure(RouteNotFound) :: Nil))
  }

  test("payment failed (Update)") { fixture =>
    import fixture._
    val nodeParams = TestConstants.Alice.nodeParams.copy(keyManager = testKeyManager)
    val paymentDb = nodeParams.db.payments
    val relayer = TestProbe()
    val routerForwarder = TestProbe()
    val id = UUID.randomUUID()
    val paymentFSM = TestFSMRef(new PaymentLifecycle(nodeParams, id, routerForwarder.ref, relayer.ref))
    val monitor = TestProbe()
    val sender = TestProbe()

    paymentFSM ! SubscribeTransitionCallBack(monitor.ref)
    val CurrentState(_, WAITING_FOR_REQUEST) = monitor.expectMsgClass(classOf[CurrentState[_]])

    val request = SendPayment(randomBytes32, d, FinalLegacyPayload(defaultAmountMsat, defaultExpiryDelta.toCltvExpiry(nodeParams.currentBlockHeight)), maxAttempts = 5)
    sender.send(paymentFSM, request)
    awaitCond(paymentFSM.stateName == WAITING_FOR_ROUTE && paymentDb.getOutgoingPayment(id).exists(_.status == OutgoingPaymentStatus.PENDING))

    val WaitingForRoute(_, _, Nil) = paymentFSM.stateData
    routerForwarder.expectMsg(RouteRequest(nodeParams.nodeId, d, defaultAmountMsat, assistedRoutes = Nil, ignoreNodes = Set.empty, ignoreChannels = Set.empty))
    routerForwarder.forward(router)
    awaitCond(paymentFSM.stateName == WAITING_FOR_PAYMENT_COMPLETE)
    val WaitingForComplete(_, _, cmd1, Nil, sharedSecrets1, _, _, hops) = paymentFSM.stateData
    relayer.expectMsg(ForwardShortId(channelId_ab, cmd1))

    // we change the cltv expiry
    val channelUpdate_bc_modified = makeChannelUpdate(Block.RegtestGenesisBlock.hash, priv_b, c, channelId_bc, CltvExpiryDelta(42), htlcMinimumMsat = channelUpdate_bc.htlcMinimumMsat, feeBaseMsat = channelUpdate_bc.feeBaseMsat, feeProportionalMillionths = channelUpdate_bc.feeProportionalMillionths, htlcMaximumMsat = channelUpdate_bc.htlcMaximumMsat.get)
    val failure = IncorrectCltvExpiry(CltvExpiry(5), channelUpdate_bc_modified)
    // and node replies with a failure containing a new channel update
    sender.send(paymentFSM, UpdateFailHtlc(ByteVector32.Zeroes, 0, Sphinx.FailurePacket.create(sharedSecrets1.head._1, failure)))

    // payment lifecycle forwards the embedded channelUpdate to the router
    routerForwarder.expectMsg(channelUpdate_bc_modified)
    awaitCond(paymentFSM.stateName == WAITING_FOR_ROUTE && paymentDb.getOutgoingPayment(id).exists(_.status == OutgoingPaymentStatus.PENDING)) // 1 failure but not final, the payment is still PENDING
    routerForwarder.expectMsg(RouteRequest(nodeParams.nodeId, d, defaultAmountMsat, assistedRoutes = Nil, ignoreNodes = Set.empty, ignoreChannels = Set.empty))
    routerForwarder.forward(router)

    // router answers with a new route, taking into account the new update
    awaitCond(paymentFSM.stateName == WAITING_FOR_PAYMENT_COMPLETE)
    val WaitingForComplete(_, _, cmd2, _, sharedSecrets2, _, _, hops2) = paymentFSM.stateData
    relayer.expectMsg(ForwardShortId(channelId_ab, cmd2))

    // we change the cltv expiry one more time
    val channelUpdate_bc_modified_2 = makeChannelUpdate(Block.RegtestGenesisBlock.hash, priv_b, c, channelId_bc, CltvExpiryDelta(43), htlcMinimumMsat = channelUpdate_bc.htlcMinimumMsat, feeBaseMsat = channelUpdate_bc.feeBaseMsat, feeProportionalMillionths = channelUpdate_bc.feeProportionalMillionths, htlcMaximumMsat = channelUpdate_bc.htlcMaximumMsat.get)
    val failure2 = IncorrectCltvExpiry(CltvExpiry(5), channelUpdate_bc_modified_2)
    // and node replies with a failure containing a new channel update
    sender.send(paymentFSM, UpdateFailHtlc(ByteVector32.Zeroes, 0, Sphinx.FailurePacket.create(sharedSecrets2.head._1, failure2)))

    // this time the payment lifecycle will ask the router to temporarily exclude this channel from its route calculations
    routerForwarder.expectMsg(ExcludeChannel(ChannelDesc(channelUpdate_bc.shortChannelId, b, c)))
    routerForwarder.forward(router)
    // but it will still forward the embedded channelUpdate to the router
    routerForwarder.expectMsg(channelUpdate_bc_modified_2)
    awaitCond(paymentFSM.stateName == WAITING_FOR_ROUTE)
    routerForwarder.expectMsg(RouteRequest(nodeParams.nodeId, d, defaultAmountMsat, assistedRoutes = Nil, ignoreNodes = Set.empty, ignoreChannels = Set.empty))
    routerForwarder.forward(router)

    // this time the router can't find a route: game over
    sender.expectMsg(PaymentFailed(id, request.paymentHash, RemoteFailure(hops, Sphinx.DecryptedFailurePacket(b, failure)) :: RemoteFailure(hops2, Sphinx.DecryptedFailurePacket(b, failure2)) :: LocalFailure(RouteNotFound) :: Nil))
    awaitCond(paymentDb.getOutgoingPayment(id).exists(_.status == OutgoingPaymentStatus.FAILED))
  }

  def testPermanentFailure(fixture: FixtureParam, failure: FailureMessage): Unit = {
    import fixture._
    val nodeParams = TestConstants.Alice.nodeParams.copy(keyManager = testKeyManager)
    val paymentDb = nodeParams.db.payments
    val relayer = TestProbe()
    val routerForwarder = TestProbe()
    val id = UUID.randomUUID()
    val paymentFSM = TestFSMRef(new PaymentLifecycle(nodeParams, id, routerForwarder.ref, relayer.ref))
    val monitor = TestProbe()
    val sender = TestProbe()

    paymentFSM ! SubscribeTransitionCallBack(monitor.ref)
    val CurrentState(_, WAITING_FOR_REQUEST) = monitor.expectMsgClass(classOf[CurrentState[_]])

    val request = SendPayment(randomBytes32, d, FinalLegacyPayload(defaultAmountMsat, defaultExpiryDelta.toCltvExpiry(nodeParams.currentBlockHeight)), maxAttempts = 2)
    sender.send(paymentFSM, request)
    awaitCond(paymentFSM.stateName == WAITING_FOR_ROUTE && paymentDb.getOutgoingPayment(id).exists(_.status == OutgoingPaymentStatus.PENDING))

    val WaitingForRoute(_, _, Nil) = paymentFSM.stateData
    routerForwarder.expectMsg(RouteRequest(nodeParams.nodeId, d, defaultAmountMsat, assistedRoutes = Nil, ignoreNodes = Set.empty, ignoreChannels = Set.empty))
    routerForwarder.forward(router)
    awaitCond(paymentFSM.stateName == WAITING_FOR_PAYMENT_COMPLETE)
    val WaitingForComplete(_, _, cmd1, Nil, sharedSecrets1, _, _, hops) = paymentFSM.stateData

    relayer.expectMsg(ForwardShortId(channelId_ab, cmd1))
    sender.send(paymentFSM, UpdateFailHtlc(ByteVector32.Zeroes, 0, Sphinx.FailurePacket.create(sharedSecrets1.head._1, failure)))

    // payment lifecycle forwards the embedded channelUpdate to the router
    awaitCond(paymentFSM.stateName == WAITING_FOR_ROUTE)
    routerForwarder.expectMsgType[WatchEventSpentBasic] // this is specific to Android
    routerForwarder.expectMsg(RouteRequest(nodeParams.nodeId, d, defaultAmountMsat, assistedRoutes = Nil, ignoreNodes = Set.empty, ignoreChannels = Set(ChannelDesc(channelId_bc, b, c))))
    routerForwarder.forward(router)
    // we allow 2 tries, so we send a 2nd request to the router, which won't find another route

    sender.expectMsg(PaymentFailed(id, request.paymentHash, RemoteFailure(hops, Sphinx.DecryptedFailurePacket(b, failure)) :: LocalFailure(RouteNotFound) :: Nil))
    awaitCond(paymentDb.getOutgoingPayment(id).exists(_.status == OutgoingPaymentStatus.FAILED))
  }

  test("payment failed (PermanentChannelFailure)") { fixture =>
    testPermanentFailure(fixture, PermanentChannelFailure)
  }

  test("payment failed (deprecated permanent failure)") { fixture =>
    import scodec.bits.HexStringSyntax
    // PERM | 17 (final_expiry_too_soon) has been deprecated but older nodes might still use it.
    testPermanentFailure(fixture, FailureMessageCodecs.failureMessageCodec.decode(hex"4011".bits).require.value)
  }

  test("payment succeeded") { fixture =>
    import fixture._
    val defaultPaymentHash = randomBytes32
    val nodeParams = TestConstants.Alice.nodeParams.copy(keyManager = testKeyManager)
    val paymentDb = nodeParams.db.payments
    val id = UUID.randomUUID()
    val paymentFSM = system.actorOf(PaymentLifecycle.props(nodeParams, id, router, TestProbe().ref))
    val monitor = TestProbe()
    val sender = TestProbe()
    val eventListener = TestProbe()
    system.eventStream.subscribe(eventListener.ref, classOf[PaymentEvent])

    paymentFSM ! SubscribeTransitionCallBack(monitor.ref)
    val CurrentState(_, WAITING_FOR_REQUEST) = monitor.expectMsgClass(classOf[CurrentState[_]])

    val request = SendPayment(defaultPaymentHash, d, FinalLegacyPayload(defaultAmountMsat, defaultExpiryDelta.toCltvExpiry(nodeParams.currentBlockHeight)), maxAttempts = 5)
    sender.send(paymentFSM, request)
    val Transition(_, WAITING_FOR_REQUEST, WAITING_FOR_ROUTE) = monitor.expectMsgClass(classOf[Transition[_]])
    val Transition(_, WAITING_FOR_ROUTE, WAITING_FOR_PAYMENT_COMPLETE) = monitor.expectMsgClass(classOf[Transition[_]])
    awaitCond(paymentDb.getOutgoingPayment(id).exists(_.status == OutgoingPaymentStatus.PENDING))
    sender.send(paymentFSM, UpdateFulfillHtlc(ByteVector32.Zeroes, 0, defaultPaymentHash))

    val paymentOK = sender.expectMsgType[PaymentSucceeded]
    val PaymentSent(_, request.finalPayload.amount, fee, request.paymentHash, paymentOK.paymentPreimage, _, _) = eventListener.expectMsgType[PaymentSent]
    assert(fee > 0.msat)
    assert(fee === paymentOK.amount - request.finalPayload.amount)
    awaitCond(paymentDb.getOutgoingPayment(id).exists(_.status == OutgoingPaymentStatus.SUCCEEDED))
  }

  test("payment succeeded to a channel with fees=0") { fixture =>
    import fixture._
    import fr.acinq.eclair.randomKey
    val defaultPaymentHash = randomBytes32
    val nodeParams = TestConstants.Alice.nodeParams.copy(keyManager = testKeyManager)
    // the network will be a --(1)--> b ---(2)--> c --(3)--> d  and e --(4)--> f (we are a) and b -> g has fees=0
    //                                 \
    //                                  \--(5)--> g

    val (priv_g, priv_funding_g) = (randomKey, randomKey)
    val (g, funding_g) = (priv_g.publicKey, priv_funding_g.publicKey)
    val ann_g = makeNodeAnnouncement(priv_g, "node-G", Color(-30, 10, -50), Nil, hex"0200")
    val channelId_bg = ShortChannelId(420000, 5, 0)
    val chan_bg = channelAnnouncement(channelId_bg, priv_b, priv_g, priv_funding_b, priv_funding_g)
    val channelUpdate_bg = makeChannelUpdate(Block.RegtestGenesisBlock.hash, priv_b, g, channelId_bg, CltvExpiryDelta(9), htlcMinimumMsat = 0 msat, feeBaseMsat = 0 msat, feeProportionalMillionths = 0, htlcMaximumMsat = 500000000 msat)
    val channelUpdate_gb = makeChannelUpdate(Block.RegtestGenesisBlock.hash, priv_g, b, channelId_bg, CltvExpiryDelta(9), htlcMinimumMsat = 0 msat, feeBaseMsat = 10 msat, feeProportionalMillionths = 8, htlcMaximumMsat = 500000000 msat)
    assert(Router.getDesc(channelUpdate_bg, chan_bg) === ChannelDesc(chan_bg.shortChannelId, priv_b.publicKey, priv_g.publicKey))
    router ! PeerRoutingMessage(null, remoteNodeId, chan_bg)
    router ! PeerRoutingMessage(null, remoteNodeId, ann_g)
    router ! PeerRoutingMessage(null, remoteNodeId, channelUpdate_bg)
    router ! PeerRoutingMessage(null, remoteNodeId, channelUpdate_gb)
<<<<<<< HEAD

    // On Android we don't validate channels
    //watcher.expectMsg(ValidateRequest(chan_bg))
    //watcher.send(router, ValidateResult(chan_bg, Right((Transaction(version = 0, txIn = Nil, txOut = TxOut(Satoshi(1000000), write(pay2wsh(Scripts.multiSig2of2(funding_b, funding_g)))) :: Nil, lockTime = 0), UtxoStatus.Unspent))))
    //watcher.expectMsgType[WatchSpentBasic]
=======
    watcher.expectMsg(ValidateRequest(chan_bg))
    watcher.send(router, ValidateResult(chan_bg, Right((Transaction(version = 0, txIn = Nil, txOut = TxOut(1000000 sat, write(pay2wsh(Scripts.multiSig2of2(funding_b, funding_g)))) :: Nil, lockTime = 0), UtxoStatus.Unspent))))
    watcher.expectMsgType[WatchSpentBasic]
>>>>>>> e0461ae0

    // actual test begins
    val paymentFSM = system.actorOf(PaymentLifecycle.props(nodeParams, UUID.randomUUID(), router, TestProbe().ref))
    val monitor = TestProbe()
    val sender = TestProbe()
    val eventListener = TestProbe()
    system.eventStream.subscribe(eventListener.ref, classOf[PaymentEvent])

    paymentFSM ! SubscribeTransitionCallBack(monitor.ref)
    val CurrentState(_, WAITING_FOR_REQUEST) = monitor.expectMsgClass(classOf[CurrentState[_]])

    // we send a payment to G which is just after the
    val request = SendPayment(defaultPaymentHash, g, FinalLegacyPayload(defaultAmountMsat, defaultExpiryDelta.toCltvExpiry(nodeParams.currentBlockHeight)), maxAttempts = 5)
    sender.send(paymentFSM, request)

    // the route will be A -> B -> G where B -> G has a channel_update with fees=0
    val Transition(_, WAITING_FOR_REQUEST, WAITING_FOR_ROUTE) = monitor.expectMsgClass(classOf[Transition[_]])
    val Transition(_, WAITING_FOR_ROUTE, WAITING_FOR_PAYMENT_COMPLETE) = monitor.expectMsgClass(classOf[Transition[_]])

    sender.send(paymentFSM, UpdateFulfillHtlc(ByteVector32.Zeroes, 0, defaultPaymentHash))

    val paymentOK = sender.expectMsgType[PaymentSucceeded]
    val PaymentSent(_, request.finalPayload.amount, fee, request.paymentHash, paymentOK.paymentPreimage, _, _) = eventListener.expectMsgType[PaymentSent]

    // during the route computation the fees were treated as if they were 1msat but when sending the onion we actually put zero
    // NB: A -> B doesn't pay fees because it's our direct neighbor
    // NB: B -> G doesn't asks for fees at all
    assert(fee === 0.msat)
    assert(fee === paymentOK.amount - request.finalPayload.amount)
  }

  test("filter errors properly") { _ =>
    val failures = LocalFailure(RouteNotFound) :: RemoteFailure(Hop(a, b, channelUpdate_ab) :: Nil, Sphinx.DecryptedFailurePacket(a, TemporaryNodeFailure)) :: LocalFailure(AddHtlcFailed(ByteVector32.Zeroes, ByteVector32.Zeroes, ChannelUnavailable(ByteVector32.Zeroes), Local(UUID.randomUUID(), None), None, None)) :: LocalFailure(RouteNotFound) :: Nil
    val filtered = PaymentLifecycle.transformForUser(failures)
    assert(filtered == LocalFailure(RouteNotFound) :: RemoteFailure(Hop(a, b, channelUpdate_ab) :: Nil, Sphinx.DecryptedFailurePacket(a, TemporaryNodeFailure)) :: LocalFailure(ChannelUnavailable(ByteVector32.Zeroes)) :: Nil)
  }
}<|MERGE_RESOLUTION|>--- conflicted
+++ resolved
@@ -22,14 +22,9 @@
 import akka.actor.Status
 import akka.testkit.{TestFSMRef, TestProbe}
 import fr.acinq.bitcoin.Script.{pay2wsh, write}
-<<<<<<< HEAD
-import fr.acinq.bitcoin.{Block, ByteVector32, MilliSatoshi, Satoshi, Transaction, TxOut}
-import fr.acinq.eclair.blockchain.{UtxoStatus, ValidateRequest, ValidateResult, WatchEventSpentBasic, WatchSpentBasic}
-=======
 import fr.acinq.bitcoin.{Block, ByteVector32, Transaction, TxOut}
 import fr.acinq.eclair._
 import fr.acinq.eclair.blockchain.{UtxoStatus, ValidateRequest, ValidateResult, WatchSpentBasic}
->>>>>>> e0461ae0
 import fr.acinq.eclair.channel.Register.ForwardShortId
 import fr.acinq.eclair.channel.{AddHtlcFailed, Channel, ChannelUnavailable}
 import fr.acinq.eclair.crypto.Sphinx
@@ -364,7 +359,6 @@
 
     // payment lifecycle forwards the embedded channelUpdate to the router
     awaitCond(paymentFSM.stateName == WAITING_FOR_ROUTE)
-    routerForwarder.expectMsgType[WatchEventSpentBasic] // this is specific to Android
     routerForwarder.expectMsg(RouteRequest(nodeParams.nodeId, d, defaultAmountMsat, assistedRoutes = Nil, ignoreNodes = Set.empty, ignoreChannels = Set(ChannelDesc(channelId_bc, b, c))))
     routerForwarder.forward(router)
     // we allow 2 tries, so we send a 2nd request to the router, which won't find another route
@@ -433,17 +427,9 @@
     router ! PeerRoutingMessage(null, remoteNodeId, ann_g)
     router ! PeerRoutingMessage(null, remoteNodeId, channelUpdate_bg)
     router ! PeerRoutingMessage(null, remoteNodeId, channelUpdate_gb)
-<<<<<<< HEAD
-
-    // On Android we don't validate channels
-    //watcher.expectMsg(ValidateRequest(chan_bg))
-    //watcher.send(router, ValidateResult(chan_bg, Right((Transaction(version = 0, txIn = Nil, txOut = TxOut(Satoshi(1000000), write(pay2wsh(Scripts.multiSig2of2(funding_b, funding_g)))) :: Nil, lockTime = 0), UtxoStatus.Unspent))))
-    //watcher.expectMsgType[WatchSpentBasic]
-=======
     watcher.expectMsg(ValidateRequest(chan_bg))
     watcher.send(router, ValidateResult(chan_bg, Right((Transaction(version = 0, txIn = Nil, txOut = TxOut(1000000 sat, write(pay2wsh(Scripts.multiSig2of2(funding_b, funding_g)))) :: Nil, lockTime = 0), UtxoStatus.Unspent))))
     watcher.expectMsgType[WatchSpentBasic]
->>>>>>> e0461ae0
 
     // actual test begins
     val paymentFSM = system.actorOf(PaymentLifecycle.props(nodeParams, UUID.randomUUID(), router, TestProbe().ref))
