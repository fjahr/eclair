--- conflicted
+++ resolved
@@ -142,13 +142,8 @@
     val sender = TestProbe()
     val tx = bob.stateData.asInstanceOf[DATA_NEGOTIATING].commitments.localCommit.publishableTxs.commitTx.tx
     sender.send(bob, aliceCloseSig.copy(feeSatoshis = 99000)) // sig doesn't matter, it is checked later
-<<<<<<< HEAD
     val error = bob2alice.expectMsgType[Error]
-    assert(new String(error.data).startsWith("invalid close fee: fee_satoshis=99000"))
-=======
-  val error = bob2alice.expectMsgType[Error]
     assert(new String(error.data.toArray).startsWith("invalid close fee: fee_satoshis=99000"))
->>>>>>> b681cfca
     bob2blockchain.expectMsg(PublishAsap(tx))
     bob2blockchain.expectMsgType[PublishAsap]
     bob2blockchain.expectMsgType[WatchConfirmed]
