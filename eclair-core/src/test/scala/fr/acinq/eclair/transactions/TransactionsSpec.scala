--- conflicted
+++ resolved
@@ -24,16 +24,14 @@
 import fr.acinq.eclair.channel.Helpers.Funding
 import fr.acinq.eclair.transactions.Scripts.{htlcOffered, htlcReceived, toLocalDelayed}
 import fr.acinq.eclair.transactions.Transactions.{addSigs, _}
-import fr.acinq.eclair.wire.UpdateAddHtlc
+import fr.acinq.eclair.wire.{OnionRoutingPacket, UpdateAddHtlc}
 import fr.acinq.eclair.{MilliSatoshi, TestConstants, randomBytes32, _}
+import fr.acinq.eclair._
 import grizzled.slf4j.Logging
 import org.scalatest.FunSuite
-<<<<<<< HEAD
 import scodec.bits.ByteVector
 import scodec.bits._
-=======
-
->>>>>>> bac08290
+
 import scala.io.Source
 import scala.util.{Failure, Random, Success, Try}
 
@@ -345,7 +343,7 @@
     val remoteHtlcPriv = PrivateKey(hex"a8a8a8a8a8a8a8a8a8a8a8a8a8a8a8a8a8a8a8a8a8a8a8a8a8a8a8a8a8a8a8a8" :+ 1.toByte)
     val finalPubKeyScript = Script.write(Script.pay2wpkh(PrivateKey(hex"a9a9a9a9a9a9a9a9a9a9a9a9a9a9a9a9a9a9a9a9a9a9a9a9a9a9a9a9a9a9a9a9").publicKey))
     val commitInput = Funding.makeFundingInputInfo(ByteVector32(hex"a0a0a0a0a0a0a0a0a0a0a0a0a0a0a0a0a0a0a0a0a0a0a0a0a0a0a0a0a0a0a0a0"), 0, Btc(1), localFundingPriv.publicKey, remoteFundingPriv.publicKey)
-    val toLocalDelay = 144
+    val toLocalDelay = CltvExpiryDelta(144)
     val localDustLimit = Satoshi(546)
     val feeratePerKw = 22000
 
@@ -355,9 +353,9 @@
     val paymentPreimage1 = ByteVector32(hex"1111111111111111111111111111111111111111111111111111111111111111")
     val paymentPreimage2 = ByteVector32(hex"2222222222222222222222222222222222222222222222222222222222222222")
     val paymentPreimage3 = ByteVector32(hex"3333333333333333333333333333333333333333333333333333333333333333")
-    val htlc1 = UpdateAddHtlc(ByteVector32.Zeroes, 0, millibtc2satoshi(MilliBtc(100)).amount * 1000, sha256(paymentPreimage1), 300, ByteVector.empty)
-    val htlc2 = UpdateAddHtlc(ByteVector32.Zeroes, 1, millibtc2satoshi(MilliBtc(200)).amount * 1000, sha256(paymentPreimage2), 300, ByteVector.empty)
-    val htlc3 = UpdateAddHtlc(ByteVector32.Zeroes, 1, millibtc2satoshi(MilliBtc(200)).amount * 1000, sha256(paymentPreimage3), 300, ByteVector.empty)
+    val htlc1 = UpdateAddHtlc(ByteVector32.Zeroes, 0, millibtc2satoshi(MilliBtc(100)).toMilliSatoshi, sha256(paymentPreimage1), CltvExpiry(300), TestConstants.emptyOnionPacket)
+    val htlc2 = UpdateAddHtlc(ByteVector32.Zeroes, 1, millibtc2satoshi(MilliBtc(200)).toMilliSatoshi, sha256(paymentPreimage2), CltvExpiry(300), TestConstants.emptyOnionPacket)
+    val htlc3 = UpdateAddHtlc(ByteVector32.Zeroes, 1, millibtc2satoshi(MilliBtc(200)).toMilliSatoshi, sha256(paymentPreimage3), CltvExpiry(300), TestConstants.emptyOnionPacket)
     val spec = CommitmentSpec(
       htlcs = Set(
         DirectedHtlc(IN, htlc1),
@@ -365,8 +363,8 @@
         DirectedHtlc(IN, htlc3)
       ),
       feeratePerKw = feeratePerKw,
-      toLocalMsat = millibtc2satoshi(MilliBtc(400)).amount * 1000,
-      toRemoteMsat = millibtc2satoshi(MilliBtc(300)).amount * 1000)
+      toLocal = millibtc2satoshi(MilliBtc(400)).toMilliSatoshi,
+      toRemote = millibtc2satoshi(MilliBtc(300)).toMilliSatoshi)
 
     val commitTxNumber = 0x404142434446L
     val commitTx = {
@@ -378,9 +376,9 @@
 
     val htlcOut1 :: htlcOut2 :: htlcOut3 :: tail = commitTx.tx.txOut
 
-    assert(htlcOut1.amount.amount == 10000000) // htlc1 first because of the smallest amount (BIP69)
-    assert(htlcOut2.amount.amount == 20000000) // htlc2 and htlc3 have the same amount
-    assert(htlcOut3.amount.amount == 20000000)
+    assert(htlcOut1.amount == 10000000.sat) // htlc1 first because of the smallest amount (BIP69)
+    assert(htlcOut2.amount == 20000000.sat) // htlc2 and htlc3 have the same amount
+    assert(htlcOut3.amount == 20000000.sat)
 
     //htlc2 comes first because its pubKeyScript is lexicographically smaller than htlc3's
     assert(htlcOut2.publicKeyScript.toHex < htlcOut3.publicKeyScript.toHex)
