/*
 * Copyright 2019 ACINQ SAS
 *
 * Licensed under the Apache License, Version 2.0 (the "License");
 * you may not use this file except in compliance with the License.
 * You may obtain a copy of the License at
 *
 *     http://www.apache.org/licenses/LICENSE-2.0
 *
 * Unless required by applicable law or agreed to in writing, software
 * distributed under the License is distributed on an "AS IS" BASIS,
 * WITHOUT WARRANTIES OR CONDITIONS OF ANY KIND, either express or implied.
 * See the License for the specific language governing permissions and
 * limitations under the License.
 */

package fr.acinq.eclair

import java.io.File
import java.net.InetSocketAddress
import java.sql.DriverManager
import java.util.concurrent.TimeUnit

import com.google.common.io.Files
import com.typesafe.config.{Config, ConfigFactory}
import fr.acinq.bitcoin.Crypto.PublicKey
import fr.acinq.bitcoin.{Block, ByteVector32}
import fr.acinq.eclair.NodeParams.WatcherType
import fr.acinq.eclair.channel.Channel
import fr.acinq.eclair.crypto.KeyManager
import fr.acinq.eclair.db._
import fr.acinq.eclair.db.sqlite._
import fr.acinq.eclair.router.RouterConf
import fr.acinq.eclair.tor.Socks5ProxyParams
import fr.acinq.eclair.wire.{Color, NodeAddress}
import scodec.bits.ByteVector

import scala.collection.JavaConversions._
import scala.concurrent.duration.FiniteDuration

/**
  * Created by PM on 26/02/2017.
  */
case class NodeParams(keyManager: KeyManager,
                      alias: String,
                      color: Color,
                      publicAddresses: List[NodeAddress],
                      globalFeatures: ByteVector,
                      localFeatures: ByteVector,
                      overrideFeatures: Map[PublicKey, (ByteVector, ByteVector)],
                      dustLimitSatoshis: Long,
                      maxHtlcValueInFlightMsat: UInt64,
                      maxAcceptedHtlcs: Int,
                      expiryDeltaBlocks: Int,
                      htlcMinimumMsat: Int,
                      toRemoteDelayBlocks: Int,
                      maxToLocalDelayBlocks: Int,
                      minDepthBlocks: Int,
                      smartfeeNBlocks: Int,
                      feeBaseMsat: Int,
                      feeProportionalMillionth: Int,
                      reserveToFundingRatio: Double,
                      maxReserveToFundingRatio: Double,
                      db: Databases,
                      revocationTimeout: FiniteDuration,
                      pingInterval: FiniteDuration,
                      pingTimeout: FiniteDuration,
                      pingDisconnect: Boolean,
                      maxFeerateMismatch: Double,
                      updateFeeMinDiffRatio: Double,
                      autoReconnect: Boolean,
                      chainHash: ByteVector32,
                      channelFlags: Byte,
                      watcherType: WatcherType,
                      paymentRequestExpiry: FiniteDuration,
                      minFundingSatoshis: Long,
                      routerConf: RouterConf,
                      socksProxy_opt: Option[Socks5ProxyParams],
                      maxPaymentAttempts: Int) {

  val privateKey = keyManager.nodeKey.privateKey
  val nodeId = keyManager.nodeId
}

object NodeParams {

  sealed trait WatcherType

  object BITCOIND extends WatcherType

  object ELECTRUM extends WatcherType

  /**
    * Order of precedence for the configuration parameters:
    * 1) Java environment variables (-D...)
    * 2) Configuration file eclair.conf
    * 3) Optionally provided config
    * 4) Default values in reference.conf
    */
  def loadConfiguration(datadir: File, overrideDefaults: Config = ConfigFactory.empty()) =
    ConfigFactory.parseProperties(System.getProperties)
      .withFallback(ConfigFactory.parseFile(new File(datadir, "eclair.conf")))
      .withFallback(overrideDefaults)
      .withFallback(ConfigFactory.load()).getConfig("eclair")

  def getSeed(datadir: File): ByteVector = {
    val seedPath = new File(datadir, "seed.dat")
    seedPath.exists() match {
      case true => ByteVector(Files.toByteArray(seedPath))
      case false =>
<<<<<<< HEAD
        val seed = randomBytes32
        Files.write(seed.toArray, seedPath)
=======
        datadir.mkdirs()
        val seed = randomBytes32
        Files.write(seedPath.toPath, seed.toArray)
>>>>>>> 1cc14aed
        seed
    }
  }

  def makeChainHash(chain: String): ByteVector32 = {
    chain match {
      case "regtest" => Block.RegtestGenesisBlock.hash
      case "testnet" => Block.TestnetGenesisBlock.hash
      case "mainnet" => Block.LivenetGenesisBlock.hash
      case invalid => throw new RuntimeException(s"invalid chain '$invalid'")
    }
  }

  def makeNodeParams(config: Config, keyManager: KeyManager, torAddress_opt: Option[NodeAddress], database: Databases): NodeParams = {

    val chain = config.getString("chain")
    val chainHash = makeChainHash(chain)

    val color = ByteVector.fromValidHex(config.getString("node-color"))
    require(color.size == 3, "color should be a 3-bytes hex buffer")

    val watcherType = config.getString("watcher-type") match {
      case "electrum" => ELECTRUM
      case _ => BITCOIND
    }

    val dustLimitSatoshis = config.getLong("dust-limit-satoshis")
    if (chainHash == Block.LivenetGenesisBlock.hash) {
      require(dustLimitSatoshis >= Channel.MIN_DUSTLIMIT, s"dust limit must be greater than ${Channel.MIN_DUSTLIMIT}")
    }

    val maxAcceptedHtlcs = config.getInt("max-accepted-htlcs")
    require(maxAcceptedHtlcs <= Channel.MAX_ACCEPTED_HTLCS, s"max-accepted-htlcs must be lower than ${Channel.MAX_ACCEPTED_HTLCS}")

    val maxToLocalCLTV = config.getInt("max-to-local-delay-blocks")
    val offeredCLTV = config.getInt("to-remote-delay-blocks")
    require(maxToLocalCLTV <= Channel.MAX_TO_SELF_DELAY && offeredCLTV <= Channel.MAX_TO_SELF_DELAY, s"CLTV delay values too high, max is ${Channel.MAX_TO_SELF_DELAY}")

    val nodeAlias = config.getString("node-alias")
    require(nodeAlias.getBytes("UTF-8").length <= 32, "invalid alias, too long (max allowed 32 bytes)")

    val overrideFeatures: Map[PublicKey, (ByteVector, ByteVector)] = config.getConfigList("override-features").map { e =>
      val p = PublicKey(ByteVector.fromValidHex(e.getString("nodeid")))
      val gf = ByteVector.fromValidHex(e.getString("global-features"))
      val lf = ByteVector.fromValidHex(e.getString("local-features"))
      (p -> (gf, lf))
    }.toMap

    val socksProxy_opt = if (config.getBoolean("socks5.enabled")) {
      Some(Socks5ProxyParams(
        address = new InetSocketAddress(config.getString("socks5.host"), config.getInt("socks5.port")),
        credentials_opt = None,
        randomizeCredentials = config.getBoolean("socks5.randomize-credentials"),
        useForIPv4 = config.getBoolean("socks5.use-for-ipv4"),
        useForIPv6 = config.getBoolean("socks5.use-for-ipv6"),
        useForTor = config.getBoolean("socks5.use-for-tor")
      ))
    } else {
      None
    }

    val addresses = config.getStringList("server.public-ips")
      .toList
      .map(ip => NodeAddress.fromParts(ip, config.getInt("server.port")).get) ++ torAddress_opt

    NodeParams(
      keyManager = keyManager,
      alias = nodeAlias,
      color = Color(color(0), color(1), color(2)),
      publicAddresses = addresses,
      globalFeatures = ByteVector.fromValidHex(config.getString("global-features")),
      localFeatures = ByteVector.fromValidHex(config.getString("local-features")),
      overrideFeatures = overrideFeatures,
      dustLimitSatoshis = dustLimitSatoshis,
      maxHtlcValueInFlightMsat = UInt64(config.getLong("max-htlc-value-in-flight-msat")),
      maxAcceptedHtlcs = maxAcceptedHtlcs,
      expiryDeltaBlocks = config.getInt("expiry-delta-blocks"),
      htlcMinimumMsat = config.getInt("htlc-minimum-msat"),
      toRemoteDelayBlocks = config.getInt("to-remote-delay-blocks"),
      maxToLocalDelayBlocks = config.getInt("max-to-local-delay-blocks"),
      minDepthBlocks = config.getInt("mindepth-blocks"),
      smartfeeNBlocks = 3,
      feeBaseMsat = config.getInt("fee-base-msat"),
      feeProportionalMillionth = config.getInt("fee-proportional-millionths"),
      reserveToFundingRatio = config.getDouble("reserve-to-funding-ratio"),
      maxReserveToFundingRatio = config.getDouble("max-reserve-to-funding-ratio"),
      db = database,
      revocationTimeout = FiniteDuration(config.getDuration("revocation-timeout", TimeUnit.SECONDS), TimeUnit.SECONDS),
      pingInterval = FiniteDuration(config.getDuration("ping-interval", TimeUnit.SECONDS), TimeUnit.SECONDS),
      pingTimeout = FiniteDuration(config.getDuration("ping-timeout", TimeUnit.SECONDS), TimeUnit.SECONDS),
      pingDisconnect = config.getBoolean("ping-disconnect"),
      maxFeerateMismatch = config.getDouble("max-feerate-mismatch"),
      updateFeeMinDiffRatio = config.getDouble("update-fee_min-diff-ratio"),
      autoReconnect = config.getBoolean("auto-reconnect"),
      chainHash = chainHash,
      channelFlags = config.getInt("channel-flags").toByte,
      watcherType = watcherType,
      paymentRequestExpiry = FiniteDuration(config.getDuration("payment-request-expiry", TimeUnit.SECONDS), TimeUnit.SECONDS),
      minFundingSatoshis = config.getLong("min-funding-satoshis"),
      routerConf = RouterConf(
        channelExcludeDuration = FiniteDuration(config.getDuration("router.channel-exclude-duration", TimeUnit.SECONDS), TimeUnit.SECONDS),
        routerBroadcastInterval = FiniteDuration(config.getDuration("router.broadcast-interval", TimeUnit.SECONDS), TimeUnit.SECONDS),
        randomizeRouteSelection = config.getBoolean("router.randomize-route-selection"),
        searchMaxRouteLength = config.getInt("router.path-finding.max-route-length"),
        searchMaxCltv = config.getInt("router.path-finding.max-cltv"),
        searchMaxFeeBaseSat = config.getLong("router.path-finding.fee-threshold-sat"),
        searchMaxFeePct = config.getDouble("router.path-finding.max-fee-pct"),
        searchHeuristicsEnabled = config.getBoolean("router.path-finding.heuristics-enable"),
        searchRatioCltv = config.getDouble("router.path-finding.ratio-cltv"),
        searchRatioChannelAge = config.getDouble("router.path-finding.ratio-channel-age"),
        searchRatioChannelCapacity = config.getDouble("router.path-finding.ratio-channel-capacity")
      ),
      socksProxy_opt = socksProxy_opt,
      maxPaymentAttempts = config.getInt("max-payment-attempts")
    )
  }
}<|MERGE_RESOLUTION|>--- conflicted
+++ resolved
@@ -108,14 +108,9 @@
     seedPath.exists() match {
       case true => ByteVector(Files.toByteArray(seedPath))
       case false =>
-<<<<<<< HEAD
+        datadir.mkdirs()
         val seed = randomBytes32
         Files.write(seed.toArray, seedPath)
-=======
-        datadir.mkdirs()
-        val seed = randomBytes32
-        Files.write(seedPath.toPath, seed.toArray)
->>>>>>> 1cc14aed
         seed
     }
   }
