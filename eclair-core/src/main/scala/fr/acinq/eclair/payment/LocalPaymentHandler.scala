--- conflicted
+++ resolved
@@ -43,15 +43,9 @@
 
   override def receive: Receive = {
 
-<<<<<<< HEAD
-    case ReceivePayment(amount_opt, desc, expirySeconds_opt, extraHops, fallbackAddress_opt) =>
-      Try {
-        val paymentPreimage = randomBytes32
-=======
     case ReceivePayment(amount_opt, desc, expirySeconds_opt, extraHops, fallbackAddress_opt, paymentPreimage_opt) =>
       Try {
         val paymentPreimage = paymentPreimage_opt.getOrElse(randomBytes32)
->>>>>>> 92e2d21e
         val paymentHash = Crypto.sha256(paymentPreimage)
         val expirySeconds = expirySeconds_opt.getOrElse(nodeParams.paymentRequestExpiry.toSeconds)
         val paymentRequest = PaymentRequest(nodeParams.chainHash, amount_opt, paymentHash, nodeParams.privateKey, desc, fallbackAddress_opt, expirySeconds = Some(expirySeconds), extraHops = extraHops)
