--- conflicted
+++ resolved
@@ -62,6 +62,8 @@
 case class ChannelDesc(shortChannelId: ShortChannelId, a: PublicKey, b: PublicKey)
 
 case class PublicChannel(ann: ChannelAnnouncement, fundingTxid: ByteVector32, capacity: Satoshi, update_1_opt: Option[ChannelUpdate], update_2_opt: Option[ChannelUpdate]) {
+  update_1_opt.foreach(u => assert(Announcements.isNode1(u.channelFlags)))
+  update_2_opt.foreach(u => assert(!Announcements.isNode1(u.channelFlags)))
   def getNodeIdSameSideAs(u: ChannelUpdate): PublicKey = if (Announcements.isNode1(u.channelFlags)) ann.nodeId1 else ann.nodeId2
   def getSameSideAs(u: ChannelUpdate): Option[ChannelUpdate] = if (Announcements.isNode1(u.channelFlags)) update_1_opt else update_2_opt
   def updateSameSideAs(u: ChannelUpdate): PublicChannel = if (Announcements.isNode1(u.channelFlags)) copy(update_1_opt = Some(u)) else copy(update_2_opt = Some(u))
@@ -529,15 +531,9 @@
           transport ! ReplyChannelRange(chainHash, chunk.firstBlock, chunk.numBlocks,
             complete = 1,
             shortChannelIds = EncodedShortChannelIds(EncodingType.UNCOMPRESSED, chunk.shortChannelIds),
-<<<<<<< HEAD
-            optionExtendedQueryFlags_opt = optionExtendedQueryFlags_opt,
-            extendedInfo_opt = optionExtendedQueryFlags_opt map {
-              case ExtendedQueryFlags.TIMESTAMPS_AND_CHECKSUMS => ExtendedInfo(chunk.shortChannelIds.map(getChannelDigestInfo(d.channels)))
-=======
             extendedQueryFlags_opt = extendedQueryFlags_opt,
             extendedInfo_opt = extendedQueryFlags_opt map {
-              case ExtendedQueryFlags.TIMESTAMPS_AND_CHECKSUMS => ExtendedInfo(chunk.shortChannelIds.map(getChannelDigestInfo(d.channels, d.updates)))
->>>>>>> 0ace8da6
+              case ExtendedQueryFlags.TIMESTAMPS_AND_CHECKSUMS => ExtendedInfo(chunk.shortChannelIds.map(getChannelDigestInfo(d.channels)))
             }))
       stay
 
