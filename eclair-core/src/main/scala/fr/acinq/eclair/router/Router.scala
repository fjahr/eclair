--- conflicted
+++ resolved
@@ -34,13 +34,8 @@
 import fr.acinq.eclair.router.Graph.{RichWeight, RoutingHeuristics, WeightRatios}
 import fr.acinq.eclair.transactions.Scripts
 import fr.acinq.eclair.wire._
-<<<<<<< HEAD
-=======
-import kamon.Kamon
-import kamon.context.Context
+import shapeless.HNil
 import scodec.bits.ByteVector
->>>>>>> a6b33cb5
-import shapeless.HNil
 
 import scala.annotation.tailrec
 import scala.collection.immutable.SortedMap
@@ -1100,13 +1095,7 @@
     import u._
 
     val data = serializationResult(LightningMessageCodecs.channelUpdateChecksumCodec.encode(chainHash :: shortChannelId :: messageFlags :: channelFlags :: cltvExpiryDelta :: htlcMinimumMsat :: feeBaseMsat :: feeProportionalMillionths :: htlcMaximumMsat :: HNil))
-<<<<<<< HEAD
-    val checksum = com.google.common.hash.Hashing.crc32c().newHasher()
-    checksum.putBytes(data.toArray)
-    checksum.hash().padToLong()
-=======
     crc32c(data)
->>>>>>> a6b33cb5
   }
 
   case class ShortChannelIdsChunk(firstBlock: Long, numBlocks: Long, shortChannelIds: List[ShortChannelId])
