--- conflicted
+++ resolved
@@ -63,16 +63,11 @@
 case class Stash(updates: Map[ChannelUpdate, Set[ActorRef]], nodes: Map[NodeAnnouncement, Set[ActorRef]])
 case class Rebroadcast(channels: Map[ChannelAnnouncement, Set[ActorRef]], updates: Map[ChannelUpdate, Set[ActorRef]], nodes: Map[NodeAnnouncement, Set[ActorRef]])
 
-<<<<<<< HEAD
 case class Sync(missing: SortedSet[ShortChannelId], totalMissingCount: Int, outdated: SortedSet[ShortChannelId] = SortedSet.empty[ShortChannelId], totalOutdatedCount: Int = 0)
-=======
-case class Sync(missing: SortedSet[ShortChannelId], totalMissingCount: Int)
->>>>>>> a85b6d61
 
 case class DescEdge(desc: ChannelDesc, u: ChannelUpdate) extends DefaultWeightedEdge
 
 case class Data(nodes: Map[PublicKey, NodeAnnouncement],
-<<<<<<< HEAD
                 channels: SortedMap[ShortChannelId, ChannelAnnouncement],
                 updates: Map[ChannelDesc, ChannelUpdate],
                 stash: Stash,
@@ -84,19 +79,6 @@
                 graph: DirectedWeightedPseudograph[PublicKey, DescEdge],
                 sync: Map[PublicKey, Sync] // keep tracks of channel range queries sent to each peer. If there is an entry in the map, it means that there is an ongoing query
                                            // for which we have not yet received an 'end' message
-=======
-                  channels: SortedMap[ShortChannelId, ChannelAnnouncement],
-                  updates: Map[ChannelDesc, ChannelUpdate],
-                  stash: Stash,
-                  rebroadcast: Rebroadcast,
-                  awaiting: Map[ChannelAnnouncement, Seq[ActorRef]], // note: this is a seq because we want to preserve order: first actor is the one who we need to send a tcp-ack when validation is done
-                  privateChannels: Map[ShortChannelId, PublicKey], // short_channel_id -> node_id
-                  privateUpdates: Map[ChannelDesc, ChannelUpdate],
-                  excludedChannels: Set[ChannelDesc], // those channels are temporarily excluded from route calculation, because their node returned a TemporaryChannelFailure
-                  graph: DirectedWeightedPseudograph[PublicKey, DescEdge],
-                  sync: Map[PublicKey, Sync] // keep tracks of channel range queries sent to each peer. If there is an entry in the map, it means that there is an ongoing query
-                                             // for which we have not yet received an 'end' message
->>>>>>> a85b6d61
                )
 
 sealed trait State
@@ -543,7 +525,6 @@
             // we already have a pending query with this peer, add missing ids to our "sync" state
             d.copy(sync = d.sync + (remoteNodeId -> Sync(sync.missing ++ missing, sync.totalMissingCount + missing.size)))
         }
-<<<<<<< HEAD
       } else d
       context.system.eventStream.publish(syncProgress(d1))
       stay using d1
@@ -591,8 +572,18 @@
             // we already have a pending query with this peer, add outdated ids to our "sync" state
             d.copy(sync = d.sync + (remoteNodeId -> sync.copy(outdated = sync.outdated ++ outdated, totalOutdatedCount = sync.totalOutdatedCount + outdated.size)))
         }
-=======
->>>>>>> a85b6d61
+        // they may send back several reply_channel_range messages for a single query_channel_range query, and we must not
+        // send another query_short_channel_ids query if they're still processing one
+        d.sync.get(remoteNodeId) match {
+          case None =>
+            // we don't have a pending query with this peer
+            val (slice, rest) = missing.splitAt(SHORTID_WINDOW)
+            sender ! QueryShortChannelIds(chainHash, ChannelRangeQueries.encodeShortChannelIdsSingle(slice, format, useGzip = false))
+            d.copy(sync = d.sync + (remoteNodeId -> Sync(rest, missing.size)))
+          case Some(sync) =>
+            // we already have a pending query with this peer, add missing ids to our "sync" state
+            d.copy(sync = d.sync + (remoteNodeId -> Sync(sync.missing ++ missing, sync.totalMissingCount + missing.size)))
+        }
       } else d
       context.system.eventStream.publish(syncProgress(d1))
       stay using d1
@@ -638,9 +629,8 @@
           log.info(s"asking {} for the next slice of short_channel_ids", remoteNodeId)
           val (slice, rest) = sync.missing.splitAt(SHORTID_WINDOW)
           sender ! QueryShortChannelIds(chainHash, ChannelRangeQueries.encodeShortChannelIdsSingle(slice, ChannelRangeQueries.UNCOMPRESSED_FORMAT, useGzip = false))
-           d.copy(sync = d.sync + (remoteNodeId -> sync.copy(missing = rest)))
+          d.copy(sync = d.sync + (remoteNodeId -> sync.copy(missing = rest)))
         case Some(sync) if sync.missing.isEmpty =>
-<<<<<<< HEAD
           // we received reply_short_channel_ids_end for our last query and have not sent another one, we can now remove
           // the remote peer from our map
           d.copy(sync = d.sync - remoteNodeId)
@@ -664,12 +654,9 @@
           log.info(s"asking {} for the next slice of outdated short_channel_ids", remoteNodeId)
           val (slice, rest) = sync.outdated.splitAt(SHORTID_WINDOW)
           sender ! QueryShortChannelIdsEx(chainHash, 0.toByte, ChannelRangeQueries.encodeShortChannelIdsSingle(slice, ChannelRangeQueries.UNCOMPRESSED_FORMAT, useGzip = false))
-           d.copy(sync = d.sync + (remoteNodeId -> sync.copy(outdated = rest)))
+          d.copy(sync = d.sync + (remoteNodeId -> sync.copy(outdated = rest)))
         case Some(sync) if sync.missing.isEmpty && sync.outdated.isEmpty =>
           // we received reply_short_channel_ids_end for our last query and have not sent another one, we can now remove
-=======
-          // we received reply_short_channel_ids_end for our last query aand have not sent another one, we can now remove
->>>>>>> a85b6d61
           // the remote peer from our map
           d.copy(sync = d.sync - remoteNodeId)
         case _ =>
@@ -917,8 +904,8 @@
   /**
     *
     * @param channels id -> announcement map
-    * @param updates channel updates
-    * @param id short channel id
+    * @param updates  channel updates
+    * @param id       short channel id
     * @return the timestamp of the most recent update for this channel id, 0 if we don't have any
     */
   def getTimestamp(channels: SortedMap[ShortChannelId, ChannelAnnouncement], updates: Map[ChannelDesc, ChannelUpdate])(id: ShortChannelId): Long = {
