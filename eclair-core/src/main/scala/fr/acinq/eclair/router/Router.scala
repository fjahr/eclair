--- conflicted
+++ resolved
@@ -28,16 +28,9 @@
 import fr.acinq.eclair.crypto.TransportHandler
 import fr.acinq.eclair.io.Peer.{ChannelClosed, InvalidSignature, NonexistingChannel, PeerRoutingMessage}
 import fr.acinq.eclair.payment.PaymentRequest.ExtraHop
-<<<<<<< HEAD
-import fr.acinq.eclair.wire._
-import org.jgrapht.WeightedGraph
-import org.jgrapht.alg.DijkstraShortestPath
-import org.jgrapht.graph.{DirectedWeightedPseudograph, _}
-=======
 import fr.acinq.eclair.router.Graph.GraphStructure.{DirectedGraph, GraphEdge}
 import fr.acinq.eclair.transactions.Scripts
 import fr.acinq.eclair.wire._
->>>>>>> 255c280b
 
 import scala.collection.{SortedSet, mutable}
 import scala.collection.immutable.{SortedMap, TreeMap}
@@ -50,11 +43,7 @@
 
 case class ChannelDesc(shortChannelId: ShortChannelId, a: PublicKey, b: PublicKey)
 case class Hop(nodeId: PublicKey, nextNodeId: PublicKey, lastUpdate: ChannelUpdate)
-<<<<<<< HEAD
-case class RouteRequest(source: PublicKey, target: PublicKey, assistedRoutes: Seq[Seq[ExtraHop]] = Nil, ignoreNodes: Set[PublicKey] = Set.empty, ignoreChannels: Set[ChannelDesc] = Set.empty)
-=======
 case class RouteRequest(source: PublicKey, target: PublicKey, amountMsat: Long, assistedRoutes: Seq[Seq[ExtraHop]] = Nil, ignoreNodes: Set[PublicKey] = Set.empty, ignoreChannels: Set[ChannelDesc] = Set.empty)
->>>>>>> 255c280b
 case class RouteResponse(hops: Seq[Hop], ignoreNodes: Set[PublicKey], ignoreChannels: Set[ChannelDesc]) {
   require(hops.size > 0, "route cannot be empty")
 }
@@ -79,7 +68,7 @@
                 excludedChannels: Set[ChannelDesc], // those channels are temporarily excluded from route calculation, because their node returned a TemporaryChannelFailure
                 graph: DirectedGraph,
                 sync: Map[PublicKey, Sync] // keep tracks of channel range queries sent to each peer. If there is an entry in the map, it means that there is an ongoing query
-                // for which we have not yet received an 'end' message
+                                           // for which we have not yet received an 'end' message
                )
 
 sealed trait State
@@ -115,44 +104,15 @@
     // On Android, we discard the node announcements
     val channels = db.listChannels()
     val updates = db.listChannelUpdates()
-<<<<<<< HEAD
     log.info("loaded from db: channels={} nodes={} updates={}", channels.size, 0, updates.size)
 
-    // this will be used to calculate routes
-    val graph = new DirectedWeightedPseudograph[PublicKey, DescEdge](classOf[DescEdge])
-
-=======
-    log.info("loaded from db: channels={} nodes={} updates={}", channels.size, nodes.size, updates.size)
->>>>>>> 255c280b
     val initChannels = channels.keys.foldLeft(TreeMap.empty[ShortChannelId, ChannelAnnouncement]) { case (m, c) => m + (c.shortChannelId -> c) }
     val initChannelUpdates = updates.map { u =>
       val desc = getDesc(u, initChannels(u.shortChannelId))
       desc -> u
     }.toMap
-<<<<<<< HEAD
-=======
     // this will be used to calculate routes
     val graph = DirectedGraph.makeGraph(initChannelUpdates)
-    val initNodes = nodes.map(n => (n.nodeId -> n)).toMap
-    // send events for remaining channels/nodes
-    initChannels.values.foreach(c => context.system.eventStream.publish(ChannelDiscovered(c, channels(c)._2)))
-    initChannelUpdates.values.foreach(u => context.system.eventStream.publish(ChannelUpdateReceived(u)))
-    initNodes.values.foreach(n => context.system.eventStream.publish(NodeDiscovered(n)))
-
-    // watch the funding tx of all these channels
-    // note: some of them may already have been spent, in that case we will receive the watch event immediately
-    initChannels.values.foreach { c =>
-      val txid = channels(c)._1
-      val TxCoordinates(_, _, outputIndex) = ShortChannelId.coordinates(c.shortChannelId)
-      val fundingOutputScript = write(pay2wsh(Scripts.multiSig2of2(PublicKey(c.bitcoinKey1), PublicKey(c.bitcoinKey2))))
-      watcher ! WatchSpentBasic(self, txid, outputIndex, fundingOutputScript, BITCOIN_FUNDING_EXTERNAL_CHANNEL_SPENT(c.shortChannelId))
-    }
-
-    // on restart we update our node announcement
-    // note that if we don't currently have public channels, this will be ignored
-    val nodeAnn = Announcements.makeNodeAnnouncement(nodeParams.privateKey, nodeParams.alias, nodeParams.color, nodeParams.publicAddresses)
-    self ! nodeAnn
->>>>>>> 255c280b
 
     log.info(s"initialization completed, ready to process messages")
     Try(initialized.map(_.success(())))
@@ -254,15 +214,7 @@
         // On Android we don't track pruned channels in our db
         context.system.eventStream.publish(ChannelLost(shortChannelId))
       }
-<<<<<<< HEAD
       // we also need to remove updates from the graph
-      staleChannels.map(d.channels).foreach { c =>
-        removeEdge(d.graph, ChannelDesc(c.shortChannelId, c.nodeId1, c.nodeId2))
-        removeEdge(d.graph, ChannelDesc(c.shortChannelId, c.nodeId2, c.nodeId1))
-      }
-      stay using d.copy(channels = channels1, updates = d.updates -- staleUpdates)
-=======
-
       val staleChannelsToRemove = new mutable.MutableList[ChannelDesc]
       staleChannels.map(d.channels).foreach( ca => {
         staleChannelsToRemove += ChannelDesc(ca.shortChannelId, ca.nodeId1, ca.nodeId2)
@@ -270,14 +222,7 @@
       })
 
       val graph1 = d.graph.removeEdges(staleChannelsToRemove)
-      staleNodes.foreach {
-        case nodeId =>
-          log.info("pruning nodeId={} (stale)", nodeId)
-          db.removeNode(nodeId)
-          context.system.eventStream.publish(NodeLost(nodeId))
-      }
-      stay using d.copy(nodes = d.nodes -- staleNodes, channels = channels1, updates = d.updates -- staleUpdates, graph = graph1)
->>>>>>> 255c280b
+      stay using d.copy(channels = channels1, updates = d.updates -- staleUpdates, graph = graph1)
 
     case Event(ExcludeChannel(desc@ChannelDesc(shortChannelId, nodeId, _)), d) =>
       val banDuration = nodeParams.channelExcludeDuration
@@ -468,11 +413,13 @@
         context.system.eventStream.publish(ChannelLost(shortChannelId))
       }
       // we also need to remove updates from the graph
-      staleChannels.map(d.channels).foreach { c =>
-        removeEdge(d.graph, ChannelDesc(c.shortChannelId, c.nodeId1, c.nodeId2))
-        removeEdge(d.graph, ChannelDesc(c.shortChannelId, c.nodeId2, c.nodeId1))
-      }
-      stay using d1.copy(channels = channels1, updates = d.updates -- staleUpdates)
+      val staleChannelsToRemove = new mutable.MutableList[ChannelDesc]
+      staleChannels.map(d.channels).foreach( ca => {
+        staleChannelsToRemove += ChannelDesc(ca.shortChannelId, ca.nodeId1, ca.nodeId2)
+        staleChannelsToRemove += ChannelDesc(ca.shortChannelId, ca.nodeId2, ca.nodeId1)
+      })
+      val graph1 = d.graph.removeEdges(staleChannelsToRemove)
+      stay using d1.copy(channels = channels1, updates = d.updates -- staleUpdates, graph = graph1)
 
     case Event(PeerRoutingMessage(transport, remoteNodeId, routingMessage@ReplyChannelRangeEx(chainHash, firstBlockNum, numberOfBlocks, _, data)), d) =>
       sender ! TransportHandler.ReadAck(routingMessage)
@@ -545,11 +492,14 @@
         context.system.eventStream.publish(ChannelLost(shortChannelId))
       }
       // we also need to remove updates from the graph
-      staleChannels.map(d.channels).foreach { c =>
-        removeEdge(d.graph, ChannelDesc(c.shortChannelId, c.nodeId1, c.nodeId2))
-        removeEdge(d.graph, ChannelDesc(c.shortChannelId, c.nodeId2, c.nodeId1))
-      }
-      stay using d1.copy(channels = channels1, updates = d.updates -- staleUpdates)
+      val staleChannelsToRemove = new mutable.MutableList[ChannelDesc]
+      staleChannels.map(d.channels).foreach( ca => {
+        staleChannelsToRemove += ChannelDesc(ca.shortChannelId, ca.nodeId1, ca.nodeId2)
+        staleChannelsToRemove += ChannelDesc(ca.shortChannelId, ca.nodeId2, ca.nodeId1)
+      })
+      val graph1 = d.graph.removeEdges(staleChannelsToRemove)
+
+      stay using d1.copy(channels = channels1, updates = d.updates -- staleUpdates, graph = graph1)
 
     case Event(PeerRoutingMessage(transport, _, routingMessage@QueryShortChannelIds(chainHash, data)), d) =>
       sender ! TransportHandler.ReadAck(routingMessage)
@@ -665,33 +615,20 @@
       } else if (d.updates.contains(desc)) {
         log.debug("updated channel_update for shortChannelId={} public={} flags={} {}", u.shortChannelId, publicChannel, u.channelFlags, u)
         context.system.eventStream.publish(ChannelUpdateReceived(u))
-<<<<<<< HEAD
         db.updateChannelUpdate(u1)
         // we also need to update the graph
-        removeEdge(d.graph, desc)
-        addEdge(d.graph, desc, u1)
-        d.copy(updates = d.updates + (desc -> u1))
-=======
-        db.updateChannelUpdate(u)
-        // update the graph
-        val graph1 = Announcements.isEnabled(u.channelFlags) match {
-          case true => d.graph.removeEdge(desc).addEdge(desc, u)
+        val graph1 = Announcements.isEnabled(u1.channelFlags) match {
+          case true => d.graph.removeEdge(desc).addEdge(desc, u1)
           case false => d.graph.removeEdge(desc) // if the channel is now disabled, we remove it from the graph
         }
-        d.copy(updates = d.updates + (desc -> u), rebroadcast = d.rebroadcast.copy(updates = d.rebroadcast.updates + (u -> Set(origin))), graph = graph1)
->>>>>>> 255c280b
+        d.copy(updates = d.updates + (desc -> u1), graph = graph1)
       } else {
         log.debug("added channel_update for shortChannelId={} public={} flags={} {}", u.shortChannelId, publicChannel, u.channelFlags, u)
         context.system.eventStream.publish(ChannelUpdateReceived(u))
         db.addChannelUpdate(u1)
         // we also need to update the graph
-<<<<<<< HEAD
-        addEdge(d.graph, desc, u1)
-        d.copy(updates = d.updates + (desc -> u1), privateUpdates = d.privateUpdates - desc)
-=======
-        val graph1 = d.graph.addEdge(desc, u)
-        d.copy(updates = d.updates + (desc -> u), privateUpdates = d.privateUpdates - desc, rebroadcast = d.rebroadcast.copy(updates = d.rebroadcast.updates + (u -> Set(origin))), graph = graph1)
->>>>>>> 255c280b
+        val graph1 = d.graph.addEdge(desc, u1)
+        d.copy(updates = d.updates + (desc -> u1), privateUpdates = d.privateUpdates - desc, graph = graph1)
       }
     } else if (d.awaiting.keys.exists(c => c.shortChannelId == u.shortChannelId)) {
       // channel is currently being validated
@@ -722,54 +659,15 @@
         log.debug("updated channel_update for shortChannelId={} public={} flags={} {}", u.shortChannelId, publicChannel, u.channelFlags, u)
         context.system.eventStream.publish(ChannelUpdateReceived(u))
         // we also need to update the graph
-<<<<<<< HEAD
-        removeEdge(d.graph, desc)
-        addEdge(d.graph, desc, u1)
-        d.copy(privateUpdates = d.privateUpdates + (desc -> u1))
-=======
-        val graph1 = d.graph.removeEdge(desc).addEdge(desc, u)
-        d.copy(privateUpdates = d.privateUpdates + (desc -> u), graph = graph1)
->>>>>>> 255c280b
+        val graph1 = d.graph.removeEdge(desc).addEdge(desc, u1)
+        d.copy(privateUpdates = d.privateUpdates + (desc -> u1), graph = graph1)
       } else {
         log.debug("added channel_update for shortChannelId={} public={} flags={} {}", u.shortChannelId, publicChannel, u.channelFlags, u)
         context.system.eventStream.publish(ChannelUpdateReceived(u))
         // we also need to update the graph
-<<<<<<< HEAD
-        addEdge(d.graph, desc, u1)
-        d.copy(privateUpdates = d.privateUpdates + (desc -> u1))
-=======
-        val graph1 = d.graph.addEdge(desc, u)
-        d.copy(privateUpdates = d.privateUpdates + (desc -> u), graph = graph1)
-      }
-    } else if (db.isPruned(u.shortChannelId) && !isStale(u)) {
-      // the channel was recently pruned, but if we are here, it means that the update is not stale so this is the case
-      // of a zombie channel coming back from the dead. they probably sent us a channel_announcement right before this update,
-      // but we ignored it because the channel was in the 'pruned' list. Now that we know that the channel is alive again,
-      // let's remove the channel from the zombie list and ask the sender to re-send announcements (channel_announcement + updates)
-      // about that channel. We can ignore this update since we will receive it again
-      log.info(s"channel shortChannelId=${u.shortChannelId} is back from the dead! requesting announcements about this channel")
-      db.removeFromPruned(u.shortChannelId)
-
-      // transport_opt will contain a valid transport only when we're handling an update that we received from a peer, not
-      // when we're sending updates to ourselves
-      (transport_opt, remoteNodeId_opt) match {
-        case (Some(transport), Some(remoteNodeId)) =>
-          d.sync.get(remoteNodeId) match {
-            case Some(sync) =>
-              // we already have a pending request to that node, let's add this channel to the list and we'll get it later
-              d.copy(sync = d.sync + (remoteNodeId -> sync.copy(missing = sync.missing + u.shortChannelId, totalMissingCount = sync.totalMissingCount + 1)))
-            case None =>
-              // we send the query right away
-              transport ! QueryShortChannelIds(u.chainHash, ChannelRangeQueries.encodeShortChannelIdsSingle(Seq(u.shortChannelId), ChannelRangeQueries.UNCOMPRESSED_FORMAT, useGzip = false))
-              d.copy(sync = d.sync + (remoteNodeId -> Sync(missing = SortedSet(u.shortChannelId), totalMissingCount = 1)))
-          }
-        case _ =>
-          // we don't know which node this update came from (maybe it was stashed and the channel got pruned in the meantime or some other corner case).
-          // or we don't have a transport to send our query with.
-          // anyway, that's not really a big deal because we have removed the channel from the pruned db so next time it shows up we will revalidate it
-          d
->>>>>>> 255c280b
-      }
+        val graph1 = d.graph.addEdge(desc, u1)
+        d.copy(privateUpdates = d.privateUpdates + (desc -> u1), graph = graph1)
+       }
     } else {
       // On android we don't track pruned channels in our db
       log.debug("ignoring announcement {} (unknown channel)", u)
@@ -877,7 +775,6 @@
   }
 
   /**
-<<<<<<< HEAD
     *
     * @param channels id -> announcement map
     * @param updates  channel updates
@@ -899,10 +796,7 @@
   }
 
   /**
-    * Routing fee have a variable part, as a simplification we compute fees using a default constant value for the amount
-=======
     * Routing fee have a variable part, this value will be used as a default if none is provided when search for a route
->>>>>>> 255c280b
     */
   val DEFAULT_AMOUNT_MSAT = 10000000
 
@@ -919,38 +813,10 @@
     */
   def findRoute(g: DirectedGraph, localNodeId: PublicKey, targetNodeId: PublicKey, amountMsat: Long, extraEdges: Set[GraphEdge] = Set.empty, ignoredEdges: Set[ChannelDesc] = Set.empty): Try[Seq[Hop]] = Try {
     if (localNodeId == targetNodeId) throw CannotRouteToSelf
-<<<<<<< HEAD
-    val workingGraph = if (withEdges.isEmpty && withoutEdges.isEmpty) {
-      // no filtering, let's work on the base graph
-      g
-    } else {
-      // slower but safer: we duplicate the graph and add/remove updates from the duplicated version
-      val clonedGraph = g.clone().asInstanceOf[DirectedWeightedPseudograph[PublicKey, DescEdge]]
-      withEdges.foreach { case (d, u) =>
-        removeEdge(clonedGraph, d)
-        addEdge(clonedGraph, d, u)
-      }
-      withoutEdges.foreach { d => removeEdge(clonedGraph, d) }
-      clonedGraph
-    }
-    if (!workingGraph.containsVertex(localNodeId)) throw RouteNotFound
-    if (!workingGraph.containsVertex(targetNodeId)) throw RouteNotFound
-    val route_opt = Option(DijkstraShortestPath.findPathBetween(workingGraph, localNodeId, targetNodeId))
-    route_opt match {
-      case Some(path) => path.map(edge => Hop(edge.desc.a, edge.desc.b, edge.u))
-      case None => throw RouteNotFound
-    }
-  }
-
-  def graph2dot(nodes: Map[PublicKey, NodeAnnouncement], channels: Map[ShortChannelId, ChannelAnnouncement])(implicit ec: ExecutionContext): Future[String] = ???
-
-
-=======
 
     Graph.shortestPath(g, localNodeId, targetNodeId, amountMsat, ignoredEdges, extraEdges) match {
       case Nil => throw RouteNotFound
       case path => path
     }
   }
->>>>>>> 255c280b
 }