/*
 * Copyright 2018 ACINQ SAS
 *
 * Licensed under the Apache License, Version 2.0 (the "License");
 * you may not use this file except in compliance with the License.
 * You may obtain a copy of the License at
 *
 *     http://www.apache.org/licenses/LICENSE-2.0
 *
 * Unless required by applicable law or agreed to in writing, software
 * distributed under the License is distributed on an "AS IS" BASIS,
 * WITHOUT WARRANTIES OR CONDITIONS OF ANY KIND, either express or implied.
 * See the License for the specific language governing permissions and
 * limitations under the License.
 */

package fr.acinq.eclair.router

import akka.actor.{ActorRef, Props, Status}
import akka.event.Logging.MDC
import akka.pattern.pipe
import fr.acinq.bitcoin.Crypto.PublicKey
import fr.acinq.bitcoin.{BinaryData, Satoshi}
import fr.acinq.eclair._
import fr.acinq.eclair.blockchain._
import fr.acinq.eclair.channel._
import fr.acinq.eclair.crypto.TransportHandler
import fr.acinq.eclair.io.Peer
import fr.acinq.eclair.io.Peer.PeerRoutingMessage
import fr.acinq.eclair.payment.PaymentRequest.ExtraHop
import fr.acinq.eclair.wire._
import org.jgrapht.WeightedGraph
import org.jgrapht.alg.DijkstraShortestPath
import org.jgrapht.graph.{DirectedWeightedPseudograph, _}

import scala.collection.JavaConversions._
import scala.collection.SortedSet
import scala.collection.immutable.{SortedMap, TreeMap}
import scala.compat.Platform
import scala.concurrent.duration._
import scala.concurrent.{ExecutionContext, Future}
import scala.util.Try

// @formatter:off

case class ChannelDesc(shortChannelId: ShortChannelId, a: PublicKey, b: PublicKey)
case class Hop(nodeId: PublicKey, nextNodeId: PublicKey, lastUpdate: ChannelUpdate)
case class RouteRequest(source: PublicKey, target: PublicKey, assistedRoutes: Seq[Seq[ExtraHop]] = Nil, ignoreNodes: Set[PublicKey] = Set.empty, ignoreChannels: Set[ChannelDesc] = Set.empty)
case class RouteResponse(hops: Seq[Hop], ignoreNodes: Set[PublicKey], ignoreChannels: Set[ChannelDesc]) { require(hops.size > 0, "route cannot be empty") }
case class ExcludeChannel(desc: ChannelDesc) // this is used when we get a TemporaryChannelFailure, to give time for the channel to recover (note that exclusions are directed)
case class LiftChannelExclusion(desc: ChannelDesc)
case class SendChannelQuery(remoteNodeId: PublicKey, to: ActorRef)
case object GetRoutingState
case class RoutingState(channels: Iterable[ChannelAnnouncement], updates: Iterable[ChannelUpdate], nodes: Iterable[NodeAnnouncement])
case class Stash(updates: Map[ChannelUpdate, Set[ActorRef]], nodes: Map[NodeAnnouncement, Set[ActorRef]])
case class Rebroadcast(channels: Map[ChannelAnnouncement, Set[ActorRef]], updates: Map[ChannelUpdate, Set[ActorRef]], nodes: Map[NodeAnnouncement, Set[ActorRef]])

case class Sync(missing: SortedSet[ShortChannelId], count: Int)

case class DescEdge(desc: ChannelDesc, u: ChannelUpdate) extends DefaultWeightedEdge

case class Data(nodes: Map[PublicKey, NodeAnnouncement],
                  channels: SortedMap[ShortChannelId, ChannelAnnouncement],
                  updates: Map[ChannelDesc, ChannelUpdate],
                  stash: Stash,
                  awaiting: Map[ChannelAnnouncement, Seq[ActorRef]], // note: this is a seq because we want to preserve order: first actor is the one who we need to send a tcp-ack when validation is done
                  privateChannels: Map[ShortChannelId, PublicKey], // short_channel_id -> node_id
                  privateUpdates: Map[ChannelDesc, ChannelUpdate],
                  excludedChannels: Set[ChannelDesc], // those channels are temporarily excluded from route calculation, because their node returned a TemporaryChannelFailure
                  graph: DirectedWeightedPseudograph[PublicKey, DescEdge],
                  sync: Map[PublicKey, Sync]
               )

sealed trait State
case object NORMAL extends State

case object TickBroadcast
case object TickPruneStaleChannels

// @formatter:on

/**
  * Created by PM on 24/05/2016.
  */

class Router(nodeParams: NodeParams, watcher: ActorRef) extends FSMDiagnosticActorLogging[State, Data] {

  import Router._

  import ExecutionContext.Implicits.global

  context.system.eventStream.subscribe(self, classOf[LocalChannelUpdate])
  context.system.eventStream.subscribe(self, classOf[LocalChannelDown])

  setTimer(TickBroadcast.toString, TickBroadcast, nodeParams.routerBroadcastInterval, repeat = true)
  setTimer(TickPruneStaleChannels.toString, TickPruneStaleChannels, 1 hour, repeat = true)

  val SHORTID_WINDOW = 100

  val db = nodeParams.networkDb

  {
    log.info("loading network announcements from db...")
    // On Android, we discard the node announcements
    val channels = db.listChannels()
    val updates = db.listChannelUpdates()
    log.info("loaded from db: channels={} nodes={} updates={}", channels.size, 0, updates.size)

    // this will be used to calculate routes
    val graph = new DirectedWeightedPseudograph[PublicKey, DescEdge](classOf[DescEdge])

    val initChannels = channels.keys.foldLeft(TreeMap.empty[ShortChannelId, ChannelAnnouncement]) { case (m, c) => m + (c.shortChannelId -> c) }
    val initChannelUpdates = updates.map { u =>
      val desc = getDesc(u, initChannels(u.shortChannelId))
      addEdge(graph, desc, u)
      (desc) -> u
    }.toMap

    log.info(s"initialization completed, ready to process messages")
    startWith(NORMAL, Data(Map.empty, initChannels, initChannelUpdates, Stash(Map.empty, Map.empty), awaiting = Map.empty, privateChannels = Map.empty, privateUpdates = Map.empty, excludedChannels = Set.empty, graph, sync = Map.empty))
  }

  when(NORMAL) {
    case Event(LocalChannelUpdate(_, _, shortChannelId, remoteNodeId, channelAnnouncement_opt, u, _), d: Data) =>
      d.channels.get(shortChannelId) match {
        case Some(_) =>
          // channel has already been announced and router knows about it, we can process the channel_update
          stay using handle(u, self, d)
        case None =>
          channelAnnouncement_opt match {
            case Some(c) if d.awaiting.contains(c) =>
              // channel is currently being verified, we can process the channel_update right away (it will be stashed)
              stay using handle(u, self, d)
            case Some(c) =>
              // channel wasn't announced but here is the announcement, we will process it *before* the channel_update
              watcher ! ValidateRequest(c)
              val d1 = d.copy(awaiting = d.awaiting + (c -> Nil)) // no origin
              stay using handle(u, self, d1)
            case None if d.privateChannels.contains(shortChannelId) =>
              // channel isn't announced but we already know about it, we can process the channel_update
              stay using handle(u, self, d)
            case None =>
              // channel isn't announced and we never heard of it (maybe it is a private channel or maybe it is a public channel that doesn't yet have 6 confirmations)
              // let's create a corresponding private channel and process the channel_update
              log.info("adding unannounced local channel to remote={} shortChannelId={}", remoteNodeId, shortChannelId)
              stay using handle(u, self, d.copy(privateChannels = d.privateChannels + (shortChannelId -> remoteNodeId)))
          }
      }

    case Event(LocalChannelDown(_, channelId, shortChannelId, remoteNodeId), d: Data) =>
      // a local channel has permanently gone down
      if (d.channels.contains(shortChannelId)) {
        // the channel was public, we will receive (or have already received) a WatchEventSpentBasic event, that will trigger a clean up of the channel
        // so let's not do anything here
        stay
      } else if (d.privateChannels.contains(shortChannelId)) {
        // the channel was private or public-but-not-yet-announced, let's do the clean up
        log.debug("removing private local channel and channel_update for channelId={} shortChannelId={}", channelId, shortChannelId)
        val desc1 = ChannelDesc(shortChannelId, nodeParams.nodeId, remoteNodeId)
        val desc2 = ChannelDesc(shortChannelId, remoteNodeId, nodeParams.nodeId)
        // we remove the corresponding updates from the graph
        removeEdge(d.graph, desc1)
        removeEdge(d.graph, desc2)
        // and we remove the channel and channel_update from our state
        stay using d.copy(privateChannels = d.privateChannels - shortChannelId, privateUpdates = d.privateUpdates - desc1 - desc2)
      } else {
        stay
      }

<<<<<<< HEAD
    case Event(n: NodeAnnouncement, d: Data) =>
      sender ! TransportHandler.ReadAck(n)
      stay // we just ignore node_announcements on Android
=======
    case Event(GetRoutingState, d: Data) =>
      log.info(s"getting valid announcements for $sender")
      val (validChannels, validNodes, validUpdates) = getValidAnnouncements(d.channels, d.nodes, d.updates)
      sender ! RoutingState(validChannels, validUpdates, validNodes)
      stay

    case Event(v@ValidateResult(c, _, _, _), d0) =>
      d0.awaiting.get(c) match {
        case Some(origin +: others) => origin ! TransportHandler.ReadAck(c) // now we can acknowledge the message, we only need to do it for the first peer that sent us the announcement
        case _ => ()
      }
      log.info("got validation result for shortChannelId={} (awaiting={} stash.nodes={} stash.updates={})", c.shortChannelId, d0.awaiting.size, d0.stash.nodes.size, d0.stash.updates.size)
      val success = v match {
        case ValidateResult(c, _, _, Some(t)) =>
          log.warning("validation failure for shortChannelId={} reason={}", c.shortChannelId, t.getMessage)
          false
        case ValidateResult(c, Some(tx), true, None) =>
          // TODO: blacklisting
          val TxCoordinates(_, _, outputIndex) = ShortChannelId.coordinates(c.shortChannelId)
          // let's check that the output is indeed a P2WSH multisig 2-of-2 of nodeid1 and nodeid2)
          val fundingOutputScript = write(pay2wsh(Scripts.multiSig2of2(PublicKey(c.bitcoinKey1), PublicKey(c.bitcoinKey2))))
          if (tx.txOut.size < outputIndex + 1) {
            log.error("invalid script for shortChannelId={}: txid={} does not have outputIndex={} ann={}", c.shortChannelId, tx.txid, outputIndex, c)
            false
          } else if (fundingOutputScript != tx.txOut(outputIndex).publicKeyScript) {
            log.error("invalid script for shortChannelId={} txid={} ann={}", c.shortChannelId, tx.txid, c)
            false
          } else {
            watcher ! WatchSpentBasic(self, tx, outputIndex, BITCOIN_FUNDING_EXTERNAL_CHANNEL_SPENT(c.shortChannelId))
            // TODO: check feature bit set
            log.debug("added channel channelId={}", c.shortChannelId)
            val capacity = tx.txOut(outputIndex).amount
            context.system.eventStream.publish(ChannelDiscovered(c, capacity))
            db.addChannel(c, tx.txid, capacity)

            // in case we just validated our first local channel, we announce the local node
            if (!d0.nodes.contains(nodeParams.nodeId) && isRelatedTo(c, nodeParams.nodeId)) {
              log.info("first local channel validated, announcing local node")
              val nodeAnn = Announcements.makeNodeAnnouncement(nodeParams.privateKey, nodeParams.alias, nodeParams.color, nodeParams.publicAddresses)
              self ! nodeAnn
            }
            true
          }
        case ValidateResult(c, Some(tx), false, None) =>
          // TODO: vulnerability if they flood us with spent funding tx?
          log.warning("ignoring shortChannelId={} tx={} (funding tx not found in utxo)", c.shortChannelId, tx.txid)
          // there may be a record if we have just restarted
          db.removeChannel(c.shortChannelId)
          false
        case ValidateResult(c, None, _, None) =>
          // TODO: blacklist?
          log.warning("could not retrieve tx for shortChannelId={}", c.shortChannelId)
          false
      }

      // we also reprocess node and channel_update announcements related to channels that were just analyzed
      val reprocessUpdates = d0.stash.updates.filterKeys(u => u.shortChannelId == c.shortChannelId)
      val reprocessNodes = d0.stash.nodes.filterKeys(n => isRelatedTo(c, n.nodeId))
      // and we remove the reprocessed messages from the stash
      val stash1 = d0.stash.copy(updates = d0.stash.updates -- reprocessUpdates.keys, nodes = d0.stash.nodes -- reprocessNodes.keys)
      // we remove channel from awaiting map
      val awaiting1 = d0.awaiting - c
      if (success) {
        // note: if the channel is graduating from private to public, the implementation (in the LocalChannelUpdate handler) guarantees that we will process a new channel_update
        // right after the channel_announcement, channel_updates will be moved from private to public at that time
        val d1 = d0.copy(
          channels = d0.channels + (c.shortChannelId -> c),
          privateChannels = d0.privateChannels - c.shortChannelId, // we remove fake announcements that we may have made before
          rebroadcast = d0.rebroadcast.copy(channels = d0.rebroadcast.channels + (c -> d0.awaiting.getOrElse(c, Nil).toSet)), // we also add the newly validated channels to the rebroadcast queue
          stash = stash1,
          awaiting = awaiting1)
        // we only reprocess updates and nodes if validation succeeded
        val d2 = reprocessUpdates.foldLeft(d1) {
          case (d, (u, origins)) => origins.foldLeft(d) { case (d, origin) => handle(u, origin, d) } // we reprocess the same channel_update for every origin (to preserve origin information)
        }
        val d3 = reprocessNodes.foldLeft(d2) {
          case (d, (n, origins)) => origins.foldLeft(d) { case (d, origin) => handle(n, origin, d) } // we reprocess the same node_announcement for every origins (to preserve origin information)
        }
        stay using d3
      } else {
        stay using d0.copy(stash = stash1, awaiting = awaiting1)
      }
>>>>>>> f5a59852

    case Event(WatchEventSpentBasic(BITCOIN_FUNDING_EXTERNAL_CHANNEL_SPENT(shortChannelId)), d) if d.channels.contains(shortChannelId) =>
      val lostChannel = d.channels(shortChannelId)
      log.info("funding tx of channelId={} has been spent", shortChannelId)
      // we need to remove nodes that aren't tied to any channels anymore
      val channels1 = d.channels - lostChannel.shortChannelId
      val lostNodes = Seq(lostChannel.nodeId1, lostChannel.nodeId2).filterNot(nodeId => hasChannels(nodeId, channels1.values))
      // let's clean the db and send the events
      log.info("pruning shortChannelId={} (spent)", shortChannelId)
      db.removeChannel(shortChannelId) // NB: this also removes channel updates
      // we also need to remove updates from the graph
      removeEdge(d.graph, ChannelDesc(lostChannel.shortChannelId, lostChannel.nodeId1, lostChannel.nodeId2))
      removeEdge(d.graph, ChannelDesc(lostChannel.shortChannelId, lostChannel.nodeId2, lostChannel.nodeId1))
      context.system.eventStream.publish(ChannelLost(shortChannelId))
      lostNodes.foreach {
        case nodeId =>
          log.info("pruning nodeId={} (spent)", nodeId)
          db.removeNode(nodeId)
          context.system.eventStream.publish(NodeLost(nodeId))
      }
      stay using d.copy(nodes = d.nodes -- lostNodes, channels = d.channels - shortChannelId, updates = d.updates.filterKeys(_.shortChannelId != shortChannelId))

    case Event(TickBroadcast, d) =>
      // On Android we don't rebroadcast announcements
      stay

    case Event(TickPruneStaleChannels, d) =>
      // first we select channels that we will prune
      val staleChannels = getStaleChannels(d.channels.values, d.updates)
      // then we clean up the related channel updates
      val staleUpdates = staleChannels.map(d.channels).flatMap(c => Seq(ChannelDesc(c.shortChannelId, c.nodeId1, c.nodeId2), ChannelDesc(c.shortChannelId, c.nodeId2, c.nodeId1)))
      // finally we remove nodes that aren't tied to any channels anymore (and deduplicate them)
      val potentialStaleNodes = staleChannels.map(d.channels).flatMap(c => Set(c.nodeId1, c.nodeId2)).toSet
      val channels1 = d.channels -- staleChannels

      // let's clean the db and send the events
      staleChannels.foreach { shortChannelId =>
        log.info("pruning shortChannelId={} (stale)", shortChannelId)
        db.removeChannel(shortChannelId) // NB: this also removes channel updates
        context.system.eventStream.publish(ChannelLost(shortChannelId))
      }
      // we also need to remove updates from the graph
      staleChannels.map(d.channels).foreach { c =>
        removeEdge(d.graph, ChannelDesc(c.shortChannelId, c.nodeId1, c.nodeId2))
        removeEdge(d.graph, ChannelDesc(c.shortChannelId, c.nodeId2, c.nodeId1))
      }
      stay using d.copy(channels = channels1, updates = d.updates -- staleUpdates)

    case Event(ExcludeChannel(desc@ChannelDesc(shortChannelId, nodeId, _)), d) =>
      val banDuration = nodeParams.channelExcludeDuration
      log.info("excluding shortChannelId={} from nodeId={} for duration={}", shortChannelId, nodeId, banDuration)
      context.system.scheduler.scheduleOnce(banDuration, self, LiftChannelExclusion(desc))
      stay using d.copy(excludedChannels = d.excludedChannels + desc)

    case Event(LiftChannelExclusion(desc@ChannelDesc(shortChannelId, nodeId, _)), d) =>
      log.info("reinstating shortChannelId={} from nodeId={}", shortChannelId, nodeId)
      stay using d.copy(excludedChannels = d.excludedChannels - desc)

    case Event('nodes, d) =>
      sender ! d.nodes.values
      stay

    case Event('channels, d) =>
      sender ! d.channels.values
      stay

    case Event('updates, d) =>
      sender ! (d.updates ++ d.privateUpdates).values
      stay

    case Event('updatesMap, d) =>
      sender ! (d.updates ++ d.privateUpdates)
      stay

    case Event('dot, d) =>
      graph2dot(d.nodes, d.channels) pipeTo sender
      stay

    case Event(RouteRequest(start, end, assistedRoutes, ignoreNodes, ignoreChannels), d) =>
      // we convert extra routing info provided in the payment request to fake channel_update
      // it takes precedence over all other channel_updates we know
      val assistedUpdates = assistedRoutes.flatMap(toFakeUpdates(_, end)).toMap
      // we also filter out updates corresponding to channels/nodes that are blacklisted for this particular request
      // TODO: in case of duplicates, d.updates will be overridden by assistedUpdates even if they are more recent!
      val ignoredUpdates = getIgnoredChannelDesc(d.updates ++ d.privateUpdates ++ assistedUpdates, ignoreNodes) ++ ignoreChannels ++ d.excludedChannels
      log.info(s"finding a route $start->$end with assistedChannels={} ignoreNodes={} ignoreChannels={} excludedChannels={}", assistedUpdates.keys.mkString(","), ignoreNodes.map(_.toBin).mkString(","), ignoreChannels.mkString(","), d.excludedChannels.mkString(","))
      findRoute(d.graph, start, end, withEdges = assistedUpdates, withoutEdges = ignoredUpdates)
        .map(r => sender ! RouteResponse(r, ignoreNodes, ignoreChannels))
        .recover { case t => sender ! Status.Failure(t) }
      stay

    case Event(GetRoutingState, d: Data) =>
      stay // ignored on Android

    case Event(SendChannelQuery(remoteNodeId, remote), _) =>
      // ask for everything
      val query = QueryChannelRange(nodeParams.chainHash, firstBlockNum = 0, numberOfBlocks = Int.MaxValue)
      log.info("sending query_channel_range={}", query)
      remote ! query

      // we also set a pass-all filter for now (we can update it later)
      val filter = GossipTimestampFilter(nodeParams.chainHash, firstTimestamp = 0, timestampRange = Int.MaxValue)
      remote ! filter
      stay

    // Warning: order matters here, this must be the first match for HasChainHash messages !
    case Event(PeerRoutingMessage(remoteNodeId, routingMessage: HasChainHash), d) if routingMessage.chainHash != nodeParams.chainHash =>
      sender ! TransportHandler.ReadAck(routingMessage)
      log.warning("message {} for wrong chain {}, we're on {}", routingMessage, routingMessage.chainHash, nodeParams.chainHash)
      stay

    case Event(u: ChannelUpdate, d: Data) =>
      // it was sent by us, routing messages that are sent by  our peers are now wrapped in a PeerRoutingMessage
      log.debug("received channel update from {}", sender)
      stay using handle(u, sender, d)

    case Event(PeerRoutingMessage(remoteNodeId, u: ChannelUpdate), d) =>
      sender ! TransportHandler.ReadAck(u)
      log.debug("received channel update for shortChannelId={}", u.shortChannelId)
      stay using handle(u, sender, d)

    case Event(PeerRoutingMessage(remoteNodeId, c: ChannelAnnouncement), d) =>
      log.debug("received channel announcement for shortChannelId={} nodeId1={} nodeId2={}", c.shortChannelId, c.nodeId1, c.nodeId2)
      if (d.channels.contains(c.shortChannelId)) {
        sender ! TransportHandler.ReadAck(c)
        log.debug("ignoring {} (duplicate)", c)
        stay
      } else if (d.awaiting.contains(c)) {
        sender ! TransportHandler.ReadAck(c)
        log.debug("ignoring {} (being verified)", c)
        // adding the sender to the list of origins so that we don't send back the same announcement to this peer later
        val origins = d.awaiting(c) :+ sender
        stay using d.copy(awaiting = d.awaiting + (c -> origins))
      } else if (!Announcements.checkSigs(c)) {
        sender ! TransportHandler.ReadAck(c)
        log.warning("bad signature for announcement {}", c)
        sender ! Error(Peer.CHANNELID_ZERO, "bad announcement sig!!!".getBytes())
        stay
      } else {
        // On Android, after checking the sig we remove as much data as possible to reduce RAM consumption
        val c1 = c.copy(
          nodeSignature1 = null,
          nodeSignature2 = null,
          bitcoinSignature1 = null,
          bitcoinSignature2 = null,
          features = null,
          chainHash = null,
          bitcoinKey1 = null,
          bitcoinKey2 = null)
        sender ! TransportHandler.ReadAck(c)
        // On Android, we don't validate announcements for now, it means that neither awaiting nor stashed announcements are used
        db.addChannel(c1, BinaryData(""), Satoshi(0))
        stay using d.copy(
          channels = d.channels + (c1.shortChannelId -> c1),
          privateChannels = d.privateChannels - c1.shortChannelId // we remove fake announcements that we may have made before)
        )
      }

    case Event(n: NodeAnnouncement, d: Data) =>
      // it was sent by us, routing messages that are sent by  our peers are now wrapped in a PeerRoutingMessage
      log.debug("received node announcement from {}", sender)
      stay using handle(n, sender, d)

    case Event(PeerRoutingMessage(_, n: NodeAnnouncement), d: Data) =>
      sender ! TransportHandler.ReadAck(n)
      stay // we just ignore node_announcements on Android

    case Event(PeerRoutingMessage(_, routingMessage@QueryChannelRange(chainHash, firstBlockNum, numberOfBlocks)), d) =>
      sender ! TransportHandler.ReadAck(routingMessage)
      // On Android we ignore queries
      stay

    case Event(PeerRoutingMessage(remoteNodeId, routingMessage@ReplyChannelRange(chainHash, firstBlockNum, numberOfBlocks, _, data)), d) =>
      sender ! TransportHandler.ReadAck(routingMessage)
      val (format, theirShortChannelIds, useGzip) = ChannelRangeQueries.decodeShortChannelIds(data)
      // keep our channel ids that are in [firstBlockNum, firstBlockNum + numberOfBlocks]
      val ourShortChannelIds: SortedSet[ShortChannelId] = d.channels.keySet.filter(keep(firstBlockNum, numberOfBlocks, _, d.channels, d.updates))
      val missing: SortedSet[ShortChannelId] = theirShortChannelIds -- ourShortChannelIds
      log.info("received reply_channel_range, we're missing {} channel announcements/updates, format={} useGzip={}", missing.size, format, useGzip)

      val d1 = if (missing.nonEmpty) {
        val (slice, rest) = missing.splitAt(SHORTID_WINDOW)
        sender ! QueryShortChannelIds(chainHash, ChannelRangeQueries.encodeShortChannelIdsSingle(slice, format, useGzip))
        d.copy(sync = d.sync + (remoteNodeId -> Sync(rest, missing.size)))
      } else d
      context.system.eventStream.publish(syncProgress(d1))

      // we have channel announcement that they don't have: check if we can prune them
      val pruningCandidates = {
        val first = ShortChannelId(firstBlockNum.toInt, 0, 0)
        val last = ShortChannelId((firstBlockNum + numberOfBlocks).toInt, 0xFFFFFFFF, 0xFFFF)
        // channel ids are sorted so we can simplify our range check
        val shortChannelIds = d.channels.keySet.dropWhile(_ < first).takeWhile(_ <= last) -- theirShortChannelIds
        log.info("we have {} channel that they do not have", shortChannelIds.size)
        d.channels.filterKeys(id => shortChannelIds.contains(id))
      }

      // we limit the maximum number of channels that we will prune in one go to avoid "freezing" the app
      // we first check which candidates are stale, then cap the result. We could also cap the candidate list first, there
      // would be less calls to getStaleChannels but it would be less efficient from a "pruning" p.o.v
      val staleChannels = getStaleChannels(pruningCandidates.values, d.updates).take(MAX_PRUNE_COUNT)
      // then we clean up the related channel updates
      val staleUpdates = staleChannels.map(d.channels).flatMap(c => Seq(ChannelDesc(c.shortChannelId, c.nodeId1, c.nodeId2), ChannelDesc(c.shortChannelId, c.nodeId2, c.nodeId1)))
      val channels1 = d.channels -- staleChannels

      // let's clean the db and send the events
      staleChannels.foreach { shortChannelId =>
        log.info("pruning shortChannelId={} (stale)", shortChannelId)
        db.removeChannel(shortChannelId) // NB: this also removes channel updates
        context.system.eventStream.publish(ChannelLost(shortChannelId))
      }
      // we also need to remove updates from the graph
      staleChannels.map(d.channels).foreach { c =>
        removeEdge(d.graph, ChannelDesc(c.shortChannelId, c.nodeId1, c.nodeId2))
        removeEdge(d.graph, ChannelDesc(c.shortChannelId, c.nodeId2, c.nodeId1))
      }
      stay using d1.copy(channels = channels1, updates = d.updates -- staleUpdates)

    case Event(PeerRoutingMessage(_, routingMessage@QueryShortChannelIds(chainHash, data)), d) =>
      sender ! TransportHandler.ReadAck(routingMessage)
      // On Android we ignore queries
      stay

    case Event(PeerRoutingMessage(remoteNodeId, routingMessage@ReplyShortChannelIdsEnd(chainHash, complete)), d) =>
      sender ! TransportHandler.ReadAck(routingMessage)
      log.info("received reply_short_channel_ids_end={}", routingMessage)
      // have we more channels to ask this peer?
      val d1 = d.sync.get(remoteNodeId) match {
        case Some(sync) if sync.missing.nonEmpty =>
          log.info(s"asking {} for the next slice of short_channel_ids", remoteNodeId)
          val (slice, rest) = sync.missing.splitAt(SHORTID_WINDOW)
          sender ! QueryShortChannelIds(chainHash, ChannelRangeQueries.encodeShortChannelIdsSingle(slice, ChannelRangeQueries.UNCOMPRESSED_FORMAT, useGzip = false))
          d.copy(sync = d.sync + (remoteNodeId -> sync.copy(missing = rest)))
        case _ =>
          d
      }
      context.system.eventStream.publish(syncProgress(d1))
      stay using d1
  }

  initialize()

  def handle(n: NodeAnnouncement, origin: ActorRef, d: Data): Data =
    if (d.stash.nodes.contains(n)) {
      log.debug("ignoring {} (already stashed)", n)
      val origins = d.stash.nodes(n) + origin
      d.copy(stash = d.stash.copy(nodes = d.stash.nodes + (n -> origins)))
    } else if (d.nodes.contains(n.nodeId) && d.nodes(n.nodeId).timestamp >= n.timestamp) {
      log.debug("ignoring {} (duplicate)", n)
      d
    } else if (!Announcements.checkSig(n)) {
      log.warning("bad signature for {}", n)
      origin ! Error(Peer.CHANNELID_ZERO, "bad announcement sig!!!".getBytes())
      d
    } else if (d.nodes.contains(n.nodeId)) {
      log.debug("updated node nodeId={}", n.nodeId)
      context.system.eventStream.publish(NodeUpdated(n))
      db.updateNode(n)
      d.copy(nodes = d.nodes + (n.nodeId -> n))
    } else if (d.channels.values.exists(c => isRelatedTo(c, n.nodeId))) {
      log.debug("added node nodeId={}", n.nodeId)
      context.system.eventStream.publish(NodeDiscovered(n))
      db.addNode(n)
      d.copy(nodes = d.nodes + (n.nodeId -> n))
    } else if (d.awaiting.keys.exists(c => isRelatedTo(c, n.nodeId))) {
      log.debug("stashing {}", n)
      d.copy(stash = d.stash.copy(nodes = d.stash.nodes + (n -> Set(origin))))
    } else {
      log.debug("ignoring {} (no related channel found)", n)
      // there may be a record if we have just restarted
      db.removeNode(n.nodeId)
      d
    }

  def handle(u: ChannelUpdate, origin: ActorRef, d: Data): Data = {
    // On Android, after checking the sig we remove as much data as possible to reduce RAM consumption
    val u1 = u.copy(
      signature = null,
      chainHash = null
    )
    if (d.channels.contains(u.shortChannelId)) {
      // related channel is already known (note: this means no related channel_update is in the stash)
      val publicChannel = true
      val c = d.channels(u.shortChannelId)
      val desc = getDesc(u, c)
      if (isStale(u)) {
        log.debug("ignoring {} (stale)", u)
        d
      } else if (d.updates.contains(desc) && d.updates(desc).timestamp >= u.timestamp) {
        log.debug("ignoring {} (duplicate)", u)
        d
      } else if (!Announcements.checkSig(u, desc.a)) {
        log.warning("bad signature for announcement shortChannelId={} {}", u.shortChannelId, u)
        origin ! Error(Peer.CHANNELID_ZERO, "bad announcement sig!!!".getBytes())
        d
      } else if (d.updates.contains(desc)) {
        log.debug("updated channel_update for shortChannelId={} public={} flags={} {}", u.shortChannelId, publicChannel, u.flags, u)
        context.system.eventStream.publish(ChannelUpdateReceived(u))
        db.updateChannelUpdate(u1)
        // we also need to update the graph
        removeEdge(d.graph, desc)
        addEdge(d.graph, desc, u1)
        d.copy(updates = d.updates + (desc -> u1))
      } else {
        log.debug("added channel_update for shortChannelId={} public={} flags={} {}", u.shortChannelId, publicChannel, u.flags, u)
        context.system.eventStream.publish(ChannelUpdateReceived(u))
        db.addChannelUpdate(u1)
        // we also need to update the graph
        addEdge(d.graph, desc, u1)
        d.copy(updates = d.updates + (desc -> u1), privateUpdates = d.privateUpdates - desc)
      }
    } else if (d.awaiting.keys.exists(c => c.shortChannelId == u.shortChannelId)) {
      // channel is currently being validated
      if (d.stash.updates.contains(u)) {
        log.debug("ignoring {} (already stashed)", u)
        val origins = d.stash.updates(u) + origin
        d.copy(stash = d.stash.copy(updates = d.stash.updates + (u -> origins)))
      } else {
        log.debug("stashing {}", u)
        d.copy(stash = d.stash.copy(updates = d.stash.updates + (u -> Set(origin))))
      }
    } else if (d.privateChannels.contains(u.shortChannelId)) {
      val publicChannel = false
      val remoteNodeId = d.privateChannels(u.shortChannelId)
      val (a, b) = if (Announcements.isNode1(nodeParams.nodeId, remoteNodeId)) (nodeParams.nodeId, remoteNodeId) else (remoteNodeId, nodeParams.nodeId)
      val desc = if (Announcements.isNode1(u.flags)) ChannelDesc(u.shortChannelId, a, b) else ChannelDesc(u.shortChannelId, b, a)
      if (isStale(u)) {
        log.debug("ignoring {} (stale)", u)
        d
      } else if (d.updates.contains(desc) && d.updates(desc).timestamp >= u.timestamp) {
        log.debug("ignoring {} (already know same or newer)", u)
        d
      } else if (!Announcements.checkSig(u, desc.a)) {
        log.warning("bad signature for announcement shortChannelId={} {}", u.shortChannelId, u)
        origin ! Error(Peer.CHANNELID_ZERO, "bad announcement sig!!!".getBytes())
        d
      } else if (d.privateUpdates.contains(desc)) {
        log.debug("updated channel_update for shortChannelId={} public={} flags={} {}", u.shortChannelId, publicChannel, u.flags, u)
        context.system.eventStream.publish(ChannelUpdateReceived(u))
        // we also need to update the graph
        removeEdge(d.graph, desc)
        addEdge(d.graph, desc, u1)
        d.copy(privateUpdates = d.privateUpdates + (desc -> u1))
      } else {
        log.debug("added channel_update for shortChannelId={} public={} flags={} {}", u.shortChannelId, publicChannel, u.flags, u)
        context.system.eventStream.publish(ChannelUpdateReceived(u))
        // we also need to update the graph
        addEdge(d.graph, desc, u1)
        d.copy(privateUpdates = d.privateUpdates + (desc -> u1))
      }
    } else {
      log.debug("ignoring announcement {} (unknown channel)", u)
      d
    }
  }

  override def mdc(currentMessage: Any): MDC = currentMessage match {
    case SendChannelQuery(remoteNodeId, _) => Logs.mdc(remoteNodeId_opt = Some(remoteNodeId))
    case PeerRoutingMessage(remoteNodeId, _) => Logs.mdc(remoteNodeId_opt = Some(remoteNodeId))
    case _ => akka.event.Logging.emptyMDC
  }
}

object Router {

  def props(nodeParams: NodeParams, watcher: ActorRef) = Props(new Router(nodeParams, watcher))

  def toFakeUpdate(extraHop: ExtraHop): ChannelUpdate =
  // the `direction` bit in flags will not be accurate but it doesn't matter because it is not used
  // what matters is that the `disable` bit is 0 so that this update doesn't get filtered out
    ChannelUpdate(signature = "", chainHash = "", extraHop.shortChannelId, Platform.currentTime / 1000, flags = BinaryData("0000"), extraHop.cltvExpiryDelta, htlcMinimumMsat = 0L, extraHop.feeBaseMsat, extraHop.feeProportionalMillionths)

  def toFakeUpdates(extraRoute: Seq[ExtraHop], targetNodeId: PublicKey): Map[ChannelDesc, ChannelUpdate] = {
    // BOLT 11: "For each entry, the pubkey is the node ID of the start of the channel", and the last node is the destination
    val nextNodeIds = extraRoute.map(_.nodeId).drop(1) :+ targetNodeId
    extraRoute.zip(nextNodeIds).map {
      case (extraHop: ExtraHop, nextNodeId) => (ChannelDesc(extraHop.shortChannelId, extraHop.nodeId, nextNodeId) -> toFakeUpdate(extraHop))
    }.toMap
  }

  def getDesc(u: ChannelUpdate, channel: ChannelAnnouncement): ChannelDesc = {
    require(u.flags.data.size == 2, s"invalid flags length ${u.flags.data.size} != 2")
    // the least significant bit tells us if it is node1 or node2
    if (Announcements.isNode1(u.flags)) ChannelDesc(u.shortChannelId, channel.nodeId1, channel.nodeId2) else ChannelDesc(u.shortChannelId, channel.nodeId2, channel.nodeId1)
  }

  def isRelatedTo(c: ChannelAnnouncement, nodeId: PublicKey) = nodeId == c.nodeId1 || nodeId == c.nodeId2

  def hasChannels(nodeId: PublicKey, channels: Iterable[ChannelAnnouncement]): Boolean = channels.exists(c => isRelatedTo(c, nodeId))

  def isStale(u: ChannelUpdate): Boolean = {
    // BOLT 7: "nodes MAY prune channels should the timestamp of the latest channel_update be older than 2 weeks (1209600 seconds)"
    // but we don't want to prune brand new channels for which we didn't yet receive a channel update
    val staleThresholdSeconds = Platform.currentTime / 1000 - 1209600
    u.timestamp < staleThresholdSeconds
  }

  // maximum number of stale channels that we will prune on startup
  val MAX_PRUNE_COUNT = 200

  /**
    * Is stale a channel that:
    * (1) is older than 2 weeks (2*7*144 = 2016 blocks)
    * AND
    * (2) has no channel_update younger than 2 weeks
    *
    * @param channel
    * @param update1_opt update corresponding to one side of the channel, if we have it
    * @param update2_opt update corresponding to the other side of the channel, if we have it
    * @return
    */
  def isStale(channel: ChannelAnnouncement, update1_opt: Option[ChannelUpdate], update2_opt: Option[ChannelUpdate]): Boolean = {
    // BOLT 7: "nodes MAY prune channels should the timestamp of the latest channel_update be older than 2 weeks (1209600 seconds)"
    // but we don't want to prune brand new channels for which we didn't yet receive a channel update, so we keep them as long as they are less than 2 weeks (2016 blocks) old
    val staleThresholdBlocks = Globals.blockCount.get() - 2016
    val TxCoordinates(blockHeight, _, _) = ShortChannelId.coordinates(channel.shortChannelId)
    blockHeight < staleThresholdBlocks && update1_opt.map(isStale).getOrElse(true) && update2_opt.map(isStale).getOrElse(true)
  }

  def getStaleChannels(channels: Iterable[ChannelAnnouncement], updates: Map[ChannelDesc, ChannelUpdate]): Iterable[ShortChannelId] = {
    val staleChannels = channels.filter { c =>
      val update1 = updates.get(ChannelDesc(c.shortChannelId, c.nodeId1, c.nodeId2))
      val update2 = updates.get(ChannelDesc(c.shortChannelId, c.nodeId2, c.nodeId1))
      isStale(c, update1, update2)
    }
    staleChannels.map(_.shortChannelId)
  }

  /**
    * Filters channels that we want to send to nodes asking for a channel range
    */
  def keep(firstBlockNum: Long, numberOfBlocks: Long, id: ShortChannelId, channels: Map[ShortChannelId, ChannelAnnouncement], updates: Map[ChannelDesc, ChannelUpdate]): Boolean = {
    val TxCoordinates(height, _, _) = ShortChannelId.coordinates(id)
    val c = channels(id)
    val u1 = updates.get(ChannelDesc(c.shortChannelId, c.nodeId1, c.nodeId2))
    val u2 = updates.get(ChannelDesc(c.shortChannelId, c.nodeId2, c.nodeId1))
    height >= firstBlockNum && height <= (firstBlockNum + numberOfBlocks) && !isStale(c, u1, u2)
  }


  /**
    * Filters announcements that we want to send to nodes asking an `initial_routing_sync`
    *
    * @param channels
    * @param nodes
    * @param updates
    * @return
    */
  def getValidAnnouncements(channels: Map[ShortChannelId, ChannelAnnouncement], nodes: Map[PublicKey, NodeAnnouncement], updates: Map[ChannelDesc, ChannelUpdate]): (Iterable[ChannelAnnouncement], Iterable[NodeAnnouncement], Iterable[ChannelUpdate]) = {
    val staleChannels = getStaleChannels(channels.values, updates)
    val validChannels = (channels -- staleChannels).values
    val staleUpdates = staleChannels.map(channels).flatMap(c => Seq(ChannelDesc(c.shortChannelId, c.nodeId1, c.nodeId2), ChannelDesc(c.shortChannelId, c.nodeId2, c.nodeId1)))
    val validUpdates = (updates -- staleUpdates).values
    val validNodes = validChannels.foldLeft(Set.empty[NodeAnnouncement]) { case (nodesAcc, c) => nodesAcc ++ nodes.get(c.nodeId1) ++ nodes.get(c.nodeId2) } // using a set deduplicates nodes
    (validChannels, validNodes, validUpdates)
  }

  def syncProgress(d: Data): SyncProgress =
    if (d.sync.isEmpty) {
      SyncProgress(1)
    } else {
      SyncProgress(1 - d.sync.values.map(_.missing.size).sum * 1.0 / d.sync.values.map(_.count).sum)
    }

  /**
    * This method is used after a payment failed, and we want to exclude some nodes that we know are failing
    */
  def getIgnoredChannelDesc(updates: Map[ChannelDesc, ChannelUpdate], ignoreNodes: Set[PublicKey]): Iterable[ChannelDesc] = {
    val desc = if (ignoreNodes.isEmpty) {
      Iterable.empty[ChannelDesc]
    } else {
      // expensive, but node blacklisting shouldn't happen often
      updates.keys.filter(desc => ignoreNodes.contains(desc.a) || ignoreNodes.contains(desc.b))
    }
    desc
  }

  /**
    * Routing fee have a variable part, as a simplification we compute fees using a default constant value for the amount
    */
  val DEFAULT_AMOUNT_MSAT = 10000000

  /**
    * Careful: this function *mutates* the graph
    *
    * Note that we only add the edge if the corresponding channel is enabled
    */
  def addEdge(g: WeightedGraph[PublicKey, DescEdge], d: ChannelDesc, u: ChannelUpdate) = {
    if (Announcements.isEnabled(u.flags)) {
      g.addVertex(d.a)
      g.addVertex(d.b)
      val e = new DescEdge(d, u)
      val weight = nodeFee(u.feeBaseMsat, u.feeProportionalMillionths, DEFAULT_AMOUNT_MSAT).toDouble
      g.addEdge(d.a, d.b, e)
      g.setEdgeWeight(e, weight)
    }
  }

  /**
    * Careful: this function *mutates* the graph
    *
    * NB: we don't clean up vertices
    *
    */
  def removeEdge(g: WeightedGraph[PublicKey, DescEdge], d: ChannelDesc) = {
    import scala.collection.JavaConversions._
    Option(g.getAllEdges(d.a, d.b)) match {
      case Some(edges) => edges.find(_.desc == d) match {
        case Some(e) => g.removeEdge(e)
        case None => ()
      }
      case None => ()
    }
  }

  /**
    * Find a route in the graph between localNodeId and targetNodeId
    *
    * @param g
    * @param localNodeId
    * @param targetNodeId
    * @param withEdges    those will be added before computing the route, and removed after so that g is left unchanged
    * @param withoutEdges those will be removed before computing the route, and added back after so that g is left unchanged
    * @return
    */
  def findRoute(g: DirectedWeightedPseudograph[PublicKey, DescEdge], localNodeId: PublicKey, targetNodeId: PublicKey, withEdges: Map[ChannelDesc, ChannelUpdate] = Map.empty, withoutEdges: Iterable[ChannelDesc] = Iterable.empty): Try[Seq[Hop]] = Try {
    if (localNodeId == targetNodeId) throw CannotRouteToSelf
    val workingGraph = if (withEdges.isEmpty && withoutEdges.isEmpty) {
      // no filtering, let's work on the base graph
      g
    } else {
      // slower but safer: we duplicate the graph and add/remove updates from the duplicated version
      val clonedGraph = g.clone().asInstanceOf[DirectedWeightedPseudograph[PublicKey, DescEdge]]
      withEdges.foreach { case (d, u) =>
        removeEdge(clonedGraph, d)
        addEdge(clonedGraph, d, u)
      }
      withoutEdges.foreach { d => removeEdge(clonedGraph, d) }
      clonedGraph
    }
    if (!workingGraph.containsVertex(localNodeId)) throw RouteNotFound
    if (!workingGraph.containsVertex(targetNodeId)) throw RouteNotFound
    val route_opt = Option(DijkstraShortestPath.findPathBetween(workingGraph, localNodeId, targetNodeId))
    route_opt match {
      case Some(path) => path.map(edge => Hop(edge.desc.a, edge.desc.b, edge.u))
      case None => throw RouteNotFound
    }
  }

  def graph2dot(nodes: Map[PublicKey, NodeAnnouncement], channels: Map[ShortChannelId, ChannelAnnouncement])(implicit ec: ExecutionContext): Future[String] = ???


}<|MERGE_RESOLUTION|>--- conflicted
+++ resolved
@@ -166,95 +166,6 @@
       } else {
         stay
       }
-
-<<<<<<< HEAD
-    case Event(n: NodeAnnouncement, d: Data) =>
-      sender ! TransportHandler.ReadAck(n)
-      stay // we just ignore node_announcements on Android
-=======
-    case Event(GetRoutingState, d: Data) =>
-      log.info(s"getting valid announcements for $sender")
-      val (validChannels, validNodes, validUpdates) = getValidAnnouncements(d.channels, d.nodes, d.updates)
-      sender ! RoutingState(validChannels, validUpdates, validNodes)
-      stay
-
-    case Event(v@ValidateResult(c, _, _, _), d0) =>
-      d0.awaiting.get(c) match {
-        case Some(origin +: others) => origin ! TransportHandler.ReadAck(c) // now we can acknowledge the message, we only need to do it for the first peer that sent us the announcement
-        case _ => ()
-      }
-      log.info("got validation result for shortChannelId={} (awaiting={} stash.nodes={} stash.updates={})", c.shortChannelId, d0.awaiting.size, d0.stash.nodes.size, d0.stash.updates.size)
-      val success = v match {
-        case ValidateResult(c, _, _, Some(t)) =>
-          log.warning("validation failure for shortChannelId={} reason={}", c.shortChannelId, t.getMessage)
-          false
-        case ValidateResult(c, Some(tx), true, None) =>
-          // TODO: blacklisting
-          val TxCoordinates(_, _, outputIndex) = ShortChannelId.coordinates(c.shortChannelId)
-          // let's check that the output is indeed a P2WSH multisig 2-of-2 of nodeid1 and nodeid2)
-          val fundingOutputScript = write(pay2wsh(Scripts.multiSig2of2(PublicKey(c.bitcoinKey1), PublicKey(c.bitcoinKey2))))
-          if (tx.txOut.size < outputIndex + 1) {
-            log.error("invalid script for shortChannelId={}: txid={} does not have outputIndex={} ann={}", c.shortChannelId, tx.txid, outputIndex, c)
-            false
-          } else if (fundingOutputScript != tx.txOut(outputIndex).publicKeyScript) {
-            log.error("invalid script for shortChannelId={} txid={} ann={}", c.shortChannelId, tx.txid, c)
-            false
-          } else {
-            watcher ! WatchSpentBasic(self, tx, outputIndex, BITCOIN_FUNDING_EXTERNAL_CHANNEL_SPENT(c.shortChannelId))
-            // TODO: check feature bit set
-            log.debug("added channel channelId={}", c.shortChannelId)
-            val capacity = tx.txOut(outputIndex).amount
-            context.system.eventStream.publish(ChannelDiscovered(c, capacity))
-            db.addChannel(c, tx.txid, capacity)
-
-            // in case we just validated our first local channel, we announce the local node
-            if (!d0.nodes.contains(nodeParams.nodeId) && isRelatedTo(c, nodeParams.nodeId)) {
-              log.info("first local channel validated, announcing local node")
-              val nodeAnn = Announcements.makeNodeAnnouncement(nodeParams.privateKey, nodeParams.alias, nodeParams.color, nodeParams.publicAddresses)
-              self ! nodeAnn
-            }
-            true
-          }
-        case ValidateResult(c, Some(tx), false, None) =>
-          // TODO: vulnerability if they flood us with spent funding tx?
-          log.warning("ignoring shortChannelId={} tx={} (funding tx not found in utxo)", c.shortChannelId, tx.txid)
-          // there may be a record if we have just restarted
-          db.removeChannel(c.shortChannelId)
-          false
-        case ValidateResult(c, None, _, None) =>
-          // TODO: blacklist?
-          log.warning("could not retrieve tx for shortChannelId={}", c.shortChannelId)
-          false
-      }
-
-      // we also reprocess node and channel_update announcements related to channels that were just analyzed
-      val reprocessUpdates = d0.stash.updates.filterKeys(u => u.shortChannelId == c.shortChannelId)
-      val reprocessNodes = d0.stash.nodes.filterKeys(n => isRelatedTo(c, n.nodeId))
-      // and we remove the reprocessed messages from the stash
-      val stash1 = d0.stash.copy(updates = d0.stash.updates -- reprocessUpdates.keys, nodes = d0.stash.nodes -- reprocessNodes.keys)
-      // we remove channel from awaiting map
-      val awaiting1 = d0.awaiting - c
-      if (success) {
-        // note: if the channel is graduating from private to public, the implementation (in the LocalChannelUpdate handler) guarantees that we will process a new channel_update
-        // right after the channel_announcement, channel_updates will be moved from private to public at that time
-        val d1 = d0.copy(
-          channels = d0.channels + (c.shortChannelId -> c),
-          privateChannels = d0.privateChannels - c.shortChannelId, // we remove fake announcements that we may have made before
-          rebroadcast = d0.rebroadcast.copy(channels = d0.rebroadcast.channels + (c -> d0.awaiting.getOrElse(c, Nil).toSet)), // we also add the newly validated channels to the rebroadcast queue
-          stash = stash1,
-          awaiting = awaiting1)
-        // we only reprocess updates and nodes if validation succeeded
-        val d2 = reprocessUpdates.foldLeft(d1) {
-          case (d, (u, origins)) => origins.foldLeft(d) { case (d, origin) => handle(u, origin, d) } // we reprocess the same channel_update for every origin (to preserve origin information)
-        }
-        val d3 = reprocessNodes.foldLeft(d2) {
-          case (d, (n, origins)) => origins.foldLeft(d) { case (d, origin) => handle(n, origin, d) } // we reprocess the same node_announcement for every origins (to preserve origin information)
-        }
-        stay using d3
-      } else {
-        stay using d0.copy(stash = stash1, awaiting = awaiting1)
-      }
->>>>>>> f5a59852
 
     case Event(WatchEventSpentBasic(BITCOIN_FUNDING_EXTERNAL_CHANNEL_SPENT(shortChannelId)), d) if d.channels.contains(shortChannelId) =>
       val lostChannel = d.channels(shortChannelId)
@@ -415,8 +326,7 @@
 
     case Event(n: NodeAnnouncement, d: Data) =>
       // it was sent by us, routing messages that are sent by  our peers are now wrapped in a PeerRoutingMessage
-      log.debug("received node announcement from {}", sender)
-      stay using handle(n, sender, d)
+      stay // we just ignore node_announcements on Android
 
     case Event(PeerRoutingMessage(_, n: NodeAnnouncement), d: Data) =>
       sender ! TransportHandler.ReadAck(n)
