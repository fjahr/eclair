/*
 * Copyright 2018 ACINQ SAS
 *
 * Licensed under the Apache License, Version 2.0 (the "License");
 * you may not use this file except in compliance with the License.
 * You may obtain a copy of the License at
 *
 *     http://www.apache.org/licenses/LICENSE-2.0
 *
 * Unless required by applicable law or agreed to in writing, software
 * distributed under the License is distributed on an "AS IS" BASIS,
 * WITHOUT WARRANTIES OR CONDITIONS OF ANY KIND, either express or implied.
 * See the License for the specific language governing permissions and
 * limitations under the License.
 */

package fr.acinq.eclair.router

import java.util.zip.Adler32

import akka.Done
import akka.actor.{ActorRef, Props, Status}
import akka.event.Logging.MDC
import fr.acinq.bitcoin.{ByteVector32, Satoshi}
import fr.acinq.bitcoin.Crypto.PublicKey
import fr.acinq.bitcoin.{ByteVector32, Satoshi}
import fr.acinq.eclair._
import fr.acinq.eclair.blockchain._
import fr.acinq.eclair.channel._
import fr.acinq.eclair.crypto.TransportHandler
import fr.acinq.eclair.io.Peer.{InvalidSignature, PeerRoutingMessage}
import fr.acinq.eclair.io.Peer.{ChannelClosed, InvalidAnnouncement, InvalidSignature, PeerRoutingMessage}
import fr.acinq.eclair.payment.PaymentRequest.ExtraHop
import fr.acinq.eclair.router.Graph.GraphStructure.DirectedGraph.graphEdgeToHop
import fr.acinq.eclair.router.Graph.GraphStructure.{DirectedGraph, GraphEdge}
import fr.acinq.eclair.router.Graph.{RichWeight, WeightRatios}
import fr.acinq.eclair.transactions.Scripts
import fr.acinq.eclair.wire._
import scodec.bits.ByteVector
import shapeless.HNil

import scala.collection.immutable.SortedMap
import scala.collection.{SortedSet, mutable}
import scala.compat.Platform
import scala.concurrent.duration._
import scala.concurrent.{ExecutionContext, Promise}
import scala.util.{Random, Try}

// @formatter:off

case class RouterConf(randomizeRouteSelection: Boolean,
                      channelExcludeDuration: FiniteDuration,
                      routerBroadcastInterval: FiniteDuration,
                      searchMaxFeeBaseSat: Long,
                      searchMaxFeePct: Double,
                      searchMaxRouteLength: Int,
                      searchMaxCltv: Int,
                      searchHeuristicsEnabled: Boolean,
                      searchRatioCltv: Double,
                      searchRatioChannelAge: Double,
                      searchRatioChannelCapacity: Double)

case class ChannelDesc(shortChannelId: ShortChannelId, a: PublicKey, b: PublicKey)

case class PublicChannel(ann: ChannelAnnouncement, fundingTxid: ByteVector32, capacity: Satoshi, update_1_opt: Option[ChannelUpdate], update_2_opt: Option[ChannelUpdate]) {
  def getNodeIdSameSideAs(u: ChannelUpdate): PublicKey = if (Announcements.isNode1(u.channelFlags)) ann.nodeId1 else ann.nodeId2
  def getSameSideAs(u: ChannelUpdate): Option[ChannelUpdate] = if (Announcements.isNode1(u.channelFlags)) update_1_opt else update_2_opt
  def updateSameSideAs(u: ChannelUpdate): PublicChannel = if (Announcements.isNode1(u.channelFlags)) copy(update_1_opt = Some(u)) else copy(update_2_opt = Some(u))
  def updateFor(n: PublicKey): Option[ChannelUpdate] = if (n == ann.nodeId1) update_1_opt else if (n == ann.nodeId2) update_2_opt else throw new IllegalArgumentException("this node is unrelated to this channel")
}
case class PrivateChannel(nodeId: PublicKey, update_1_opt: Option[ChannelUpdate], update_2_opt: Option[ChannelUpdate])(implicit nodeParams: NodeParams) {
  val (nodeId1, nodeId2) = if (Announcements.isNode1(nodeParams.nodeId, nodeId)) (nodeParams.nodeId, nodeId) else (nodeId, nodeParams.nodeId)
  def getNodeIdSameSideAs(u: ChannelUpdate): PublicKey = if (Announcements.isNode1(u.channelFlags)) nodeId1 else nodeId2
  def getSameSideAs(u: ChannelUpdate): Option[ChannelUpdate] = if (Announcements.isNode1(u.channelFlags)) update_1_opt else update_2_opt
  def updateSameSideAs(u: ChannelUpdate): PrivateChannel = if (Announcements.isNode1(u.channelFlags)) copy(update_1_opt = Some(u)) else copy(update_2_opt = Some(u))
}

case class AssistedChannel(extraHop: ExtraHop, nextNodeId: PublicKey)

case class Hop(nodeId: PublicKey, nextNodeId: PublicKey, lastUpdate: ChannelUpdate)
case class RouteParams(randomize: Boolean, maxFeeBaseMsat: Long, maxFeePct: Double, routeMaxLength: Int, routeMaxCltv: Int, ratios: Option[WeightRatios])
case class RouteRequest(source: PublicKey,
                        target: PublicKey,
                        amountMsat: Long,
                        assistedRoutes: Seq[Seq[ExtraHop]] = Nil,
                        ignoreNodes: Set[PublicKey] = Set.empty,
                        ignoreChannels: Set[ChannelDesc] = Set.empty,
                        routeParams: Option[RouteParams] = None)

case class RouteResponse(hops: Seq[Hop], ignoreNodes: Set[PublicKey], ignoreChannels: Set[ChannelDesc]) {
  require(hops.size > 0, "route cannot be empty")
}
case class ExcludeChannel(desc: ChannelDesc) // this is used when we get a TemporaryChannelFailure, to give time for the channel to recover (note that exclusions are directed)
case class LiftChannelExclusion(desc: ChannelDesc)
<<<<<<< HEAD
case class SendChannelQuery(remoteNodeId: PublicKey, to: ActorRef)
case class SendChannelQueryEx(remoteNodeId: PublicKey, to: ActorRef)
=======
case class SendChannelQuery(remoteNodeId: PublicKey, to: ActorRef, flags_opt: Option[ExtendedQueryFlags])
>>>>>>> 7a6acd93
case object GetRoutingState
case class RoutingState(channels: Iterable[PublicChannel], nodes: Iterable[NodeAnnouncement])
case class Stash(updates: Map[ChannelUpdate, Set[ActorRef]], nodes: Map[NodeAnnouncement, Set[ActorRef]])
case class Rebroadcast(channels: Map[ChannelAnnouncement, Set[ActorRef]], updates: Map[ChannelUpdate, Set[ActorRef]], nodes: Map[NodeAnnouncement, Set[ActorRef]])

<<<<<<< HEAD
case class Sync(missing: SortedSet[ShortChannelId], totalMissingCount: Int, outdated: SortedSet[ShortChannelId] = SortedSet.empty[ShortChannelId], totalOutdatedCount: Int = 0)
=======
case class ShortChannelIdAndFlag(shortChannelId: ShortChannelId, flag: Byte)

case class Sync(pending: List[RoutingMessage], total: Int)
>>>>>>> 7a6acd93

case class Data(nodes: Map[PublicKey, NodeAnnouncement],
                channels: SortedMap[ShortChannelId, PublicChannel],
                stash: Stash,
                awaiting: Map[ChannelAnnouncement, Seq[ActorRef]], // note: this is a seq because we want to preserve order: first actor is the one who we need to send a tcp-ack when validation is done
                privateChannels: Map[ShortChannelId, PrivateChannel], // short_channel_id -> node_id
                excludedChannels: Set[ChannelDesc], // those channels are temporarily excluded from route calculation, because their node returned a TemporaryChannelFailure
                graph: DirectedGraph,
                sync: Map[PublicKey, Sync] // keep tracks of channel range queries sent to each peer. If there is an entry in the map, it means that there is an ongoing query
                                           // for which we have not yet received an 'end' message
               )

sealed trait State
case object NORMAL extends State

case object TickBroadcast
case object TickPruneStaleChannels

// @formatter:on

/**
  * Created by PM on 24/05/2016.
  */

class Router(nodeParams: NodeParams, watcher: ActorRef, initialized: Option[Promise[Done]] = None) extends FSMDiagnosticActorLogging[State, Data] {

  import Router._

  implicit val np = nodeParams

  import ExecutionContext.Implicits.global

  context.system.eventStream.subscribe(self, classOf[LocalChannelUpdate])
  context.system.eventStream.subscribe(self, classOf[LocalChannelDown])

  setTimer(TickBroadcast.toString, TickBroadcast, nodeParams.routerConf.routerBroadcastInterval, repeat = true)
  setTimer(TickPruneStaleChannels.toString, TickPruneStaleChannels, 1 hour, repeat = true)

  val SHORTID_WINDOW = 100

  val defaultRouteParams = RouteParams(
    randomize = nodeParams.routerConf.randomizeRouteSelection,
    maxFeeBaseMsat = nodeParams.routerConf.searchMaxFeeBaseSat * 1000, // converting sat -> msat
    maxFeePct = nodeParams.routerConf.searchMaxFeePct,
    routeMaxLength = nodeParams.routerConf.searchMaxRouteLength,
    routeMaxCltv = nodeParams.routerConf.searchMaxCltv,
    ratios = nodeParams.routerConf.searchHeuristicsEnabled match {
      case false => None
      case true => Some(WeightRatios(
        cltvDeltaFactor = nodeParams.routerConf.searchRatioCltv,
        ageFactor = nodeParams.routerConf.searchRatioChannelAge,
        capacityFactor = nodeParams.routerConf.searchRatioChannelCapacity
      ))
    }
  )

  val db = nodeParams.networkDb

  {
    log.info("loading network announcements from db...")
    // On Android, we discard the node announcements
    val channels = db.listChannels()
    log.info("loaded from db: channels={} nodes={}", channels.size)
    val initChannels = channels
    // this will be used to calculate routes
    val graph = DirectedGraph.makeGraph(initChannels)

    log.info(s"initialization completed, ready to process messages")
    Try(initialized.map(_.success(Done)))
    startWith(NORMAL, Data(Map.empty, initChannels, Stash(Map.empty, Map.empty), awaiting = Map.empty, privateChannels = Map.empty, excludedChannels = Set.empty, graph, sync = Map.empty))
  }

  when(NORMAL) {
    case Event(LocalChannelUpdate(_, _, shortChannelId, remoteNodeId, channelAnnouncement_opt, u, _), d: Data) =>
      d.channels.get(shortChannelId) match {
        case Some(_) =>
          // channel has already been announced and router knows about it, we can process the channel_update
          stay using handle(u, self, d)
        case None =>
          channelAnnouncement_opt match {
            case Some(c) if d.awaiting.contains(c) =>
              // channel is currently being verified, we can process the channel_update right away (it will be stashed)
              stay using handle(u, self, d)
            case Some(c) =>
              // channel wasn't announced but here is the announcement, we will process it *before* the channel_update
              watcher ! ValidateRequest(c)
              val d1 = d.copy(awaiting = d.awaiting + (c -> Nil)) // no origin
              // On android we don't track pruned channels in our db
              stay using handle(u, self, d1)
            case None if d.privateChannels.contains(shortChannelId) =>
              // channel isn't announced but we already know about it, we can process the channel_update
              stay using handle(u, self, d)
            case None =>
              // channel isn't announced and we never heard of it (maybe it is a private channel or maybe it is a public channel that doesn't yet have 6 confirmations)
              // let's create a corresponding private channel and process the channel_update
              log.info("adding unannounced local channel to remote={} shortChannelId={}", remoteNodeId, shortChannelId)
              stay using handle(u, self, d.copy(privateChannels = d.privateChannels + (shortChannelId -> PrivateChannel(remoteNodeId, None, None))))
          }
      }

    case Event(LocalChannelDown(_, channelId, shortChannelId, remoteNodeId), d: Data) =>
      // a local channel has permanently gone down
      if (d.channels.contains(shortChannelId)) {
        // the channel was public, we will receive (or have already received) a WatchEventSpentBasic event, that will trigger a clean up of the channel
        // so let's not do anything here
        stay
      } else if (d.privateChannels.contains(shortChannelId)) {
        // the channel was private or public-but-not-yet-announced, let's do the clean up
        log.debug("removing private local channel and channel_update for channelId={} shortChannelId={}", channelId, shortChannelId)
        val desc1 = ChannelDesc(shortChannelId, nodeParams.nodeId, remoteNodeId)
        val desc2 = ChannelDesc(shortChannelId, remoteNodeId, nodeParams.nodeId)
        // we remove the corresponding updates from the graph
        val graph1 = d.graph
          .removeEdge(desc1)
          .removeEdge(desc2)
        // and we remove the channel and channel_update from our state
        stay using d.copy(privateChannels = d.privateChannels - shortChannelId, graph = graph1)
      } else {
        stay
      }

    case Event(GetRoutingState, d: Data) =>
      stay // ignored on Android

    case Event(WatchEventSpentBasic(BITCOIN_FUNDING_EXTERNAL_CHANNEL_SPENT(shortChannelId)), d) if d.channels.contains(shortChannelId) =>
      val lostChannel = d.channels(shortChannelId).ann
      log.info("funding tx of channelId={} has been spent", shortChannelId)
      // we need to remove nodes that aren't tied to any channels anymore
      val channels1 = d.channels - lostChannel.shortChannelId
      val lostNodes = Seq(lostChannel.nodeId1, lostChannel.nodeId2).filterNot(nodeId => hasChannels(nodeId, channels1.values))
      // let's clean the db and send the events
      log.info("pruning shortChannelId={} (spent)", shortChannelId)
      db.removeChannel(shortChannelId) // NB: this also removes channel updates
    // we also need to remove updates from the graph
    val graph1 = d.graph
      .removeEdge(ChannelDesc(lostChannel.shortChannelId, lostChannel.nodeId1, lostChannel.nodeId2))
      .removeEdge(ChannelDesc(lostChannel.shortChannelId, lostChannel.nodeId2, lostChannel.nodeId1))

      context.system.eventStream.publish(ChannelLost(shortChannelId))
      lostNodes.foreach {
        case nodeId =>
          log.info("pruning nodeId={} (spent)", nodeId)
          db.removeNode(nodeId)
          context.system.eventStream.publish(NodeLost(nodeId))
      }
      stay using d.copy(nodes = d.nodes -- lostNodes, channels = d.channels - shortChannelId, graph = graph1)

    case Event(TickBroadcast, d) =>
      // On Android we don't rebroadcast announcements
      stay

    case Event(TickPruneStaleChannels, d) =>
      // first we select channels that we will prune
      val staleChannels = getStaleChannels(d.channels.values)
      val staleChannelIds = staleChannels.map(_.ann.shortChannelId)
      // then we remove nodes that aren't tied to any channels anymore (and deduplicate them)
      val channels1 = d.channels -- staleChannelIds

      // let's clean the db and send the events
      db.removeChannels(staleChannelIds) // NB: this also removes channel updates
      // On Android we don't track pruned channels in our db
      staleChannelIds.foreach { shortChannelId =>
        log.info("pruning shortChannelId={} (stale)", shortChannelId)
        context.system.eventStream.publish(ChannelLost(shortChannelId))
      }
      // we also need to remove updates from the graph
      val staleChannelsToRemove = new mutable.MutableList[ChannelDesc]
      staleChannels.foreach(ca => {
        staleChannelsToRemove += ChannelDesc(ca.ann.shortChannelId, ca.ann.nodeId1, ca.ann.nodeId2)
        staleChannelsToRemove += ChannelDesc(ca.ann.shortChannelId, ca.ann.nodeId2, ca.ann.nodeId1)
      })

      val graph1 = d.graph.removeEdges(staleChannelsToRemove)
      stay using d.copy(channels = channels1, graph = graph1)

    case Event(ExcludeChannel(desc@ChannelDesc(shortChannelId, nodeId, _)), d) =>
      val banDuration = nodeParams.routerConf.channelExcludeDuration
      log.info("excluding shortChannelId={} from nodeId={} for duration={}", shortChannelId, nodeId, banDuration)
      context.system.scheduler.scheduleOnce(banDuration, self, LiftChannelExclusion(desc))
      stay using d.copy(excludedChannels = d.excludedChannels + desc)

    case Event(LiftChannelExclusion(desc@ChannelDesc(shortChannelId, nodeId, _)), d) =>
      log.info("reinstating shortChannelId={} from nodeId={}", shortChannelId, nodeId)
      stay using d.copy(excludedChannels = d.excludedChannels - desc)

    case Event('nodes, d) =>
      sender ! d.nodes.values
      stay

    case Event('channels, d) =>
      sender ! d.channels.values.map(_.ann)
      stay

    case Event('channelsMap, d) =>
      sender ! d.channels
      stay

    case Event('updates, d) =>
      val updates: Iterable[ChannelUpdate] = d.channels.values.flatMap(d => d.update_1_opt ++ d.update_2_opt) ++ d.privateChannels.values.flatMap(d => d.update_1_opt ++ d.update_2_opt)
      sender ! updates
      stay

    case Event('data, d) =>
      sender ! d
      stay

    case Event(RouteRequest(start, end, amount, assistedRoutes, ignoreNodes, ignoreChannels, params_opt), d) =>
      // we convert extra routing info provided in the payment request to fake channel_update
      // it takes precedence over all other channel_updates we know
      val assistedChannels: Map[ShortChannelId, AssistedChannel] = assistedRoutes.flatMap(toAssistedChannels(_, end)).toMap
      val extraEdges = assistedChannels.values.map(ac => GraphEdge(ChannelDesc(ac.extraHop.shortChannelId, ac.extraHop.nodeId, ac.nextNodeId), toFakeUpdate(ac.extraHop))).toSet
      val ignoredEdges = ignoreChannels ++ d.excludedChannels
      val params = params_opt.getOrElse(defaultRouteParams)
      val routesToFind = if (params.randomize) DEFAULT_ROUTES_COUNT else 1

      log.info(s"finding a route $start->$end with assistedChannels={} ignoreNodes={} ignoreChannels={} excludedChannels={}", assistedChannels.keys.mkString(","), ignoreNodes.map(_.toBin).mkString(","), ignoreChannels.mkString(","), d.excludedChannels.mkString(","))
      log.info(s"finding a route with randomize={} params={}", routesToFind > 1, params)
      findRoute(d.graph, start, end, amount, numRoutes = routesToFind, extraEdges = extraEdges, ignoredEdges = ignoredEdges, ignoredVertices = ignoreNodes, routeParams = params)
        .map(r => sender ! RouteResponse(r, ignoreNodes, ignoreChannels))
        .recover { case t => sender ! Status.Failure(t) }
      stay

    case Event(SendChannelQuery(remoteNodeId, remote, flags_opt), d) =>
      // ask for everything
      // we currently send only one query_channel_range message per peer, when we just (re)connected to it, so we don't
      // have to worry about sending a new query_channel_range when another query is still in progress
      val query = QueryChannelRange(nodeParams.chainHash, firstBlockNum = 0, numberOfBlocks = Int.MaxValue, optionExtendedQueryFlags_opt = flags_opt)
      log.info("sending query_channel_range={}", query)
      remote ! query

      // we also set a pass-all filter for now (we can update it later) for the future gossip messages, by setting
      // the first_timestamp field to the current date/time and timestamp_range to the maximum value
      // NB: we can't just set firstTimestamp to 0, because in that case peer would send us all past messages matching
      // that (i.e. the whole routing table)
      val filter = GossipTimestampFilter(nodeParams.chainHash, firstTimestamp = Platform.currentTime / 1000, timestampRange = Int.MaxValue)
      remote ! filter

      // clean our sync state for this peer: we receive a SendChannelQuery just when we connect/reconnect to a peer and
      // will start a new complete sync process
      stay using d.copy(sync = d.sync - remoteNodeId)

    case Event(SendChannelQueryEx(remoteNodeId, remote), d) =>
      // ask for everything
      val query = QueryChannelRangeEx(nodeParams.chainHash, firstBlockNum = 0, numberOfBlocks = Int.MaxValue)
      log.info("sending query_channel_range_ex={}", query)
      remote ! query
      // we also set a pass-all filter for now (we can update it later)
      val filter = GossipTimestampFilter(nodeParams.chainHash, firstTimestamp = 0, timestampRange = Int.MaxValue)
      remote ! filter
      // clean our sync state for this peer: we receive a SendChannelQuery just when we connect/reconnect to a peer and
      // will start a new complete sync process
      stay using d.copy(sync = d.sync - remoteNodeId)

    // Warning: order matters here, this must be the first match for HasChainHash messages !
    case Event(PeerRoutingMessage(_, _, routingMessage: HasChainHash), d) if routingMessage.chainHash != nodeParams.chainHash =>
      sender ! TransportHandler.ReadAck(routingMessage)
      log.warning("message {} for wrong chain {}, we're on {}", routingMessage, routingMessage.chainHash, nodeParams.chainHash)
      stay

    case Event(u: ChannelUpdate, d: Data) =>
      // it was sent by us, routing messages that are sent by  our peers are now wrapped in a PeerRoutingMessage
      log.debug("received channel update from {}", sender)
      stay using handle(u, sender, d)

    case Event(PeerRoutingMessage(transport, remoteNodeId, u: ChannelUpdate), d) =>
      sender ! TransportHandler.ReadAck(u)
      log.debug("received channel update for shortChannelId={}", u.shortChannelId)
      stay using handle(u, sender, d, remoteNodeId_opt = Some(remoteNodeId), transport_opt = Some(transport))

    case Event(PeerRoutingMessage(_, _, c: ChannelAnnouncement), d) =>
      log.debug("received channel announcement for shortChannelId={} nodeId1={} nodeId2={}", c.shortChannelId, c.nodeId1, c.nodeId2)
      if (d.channels.contains(c.shortChannelId)) {
        sender ! TransportHandler.ReadAck(c)
        log.debug("ignoring {} (duplicate)", c)
        stay
      } else if (d.awaiting.contains(c)) {
        sender ! TransportHandler.ReadAck(c)
        log.debug("ignoring {} (being verified)", c)
        // adding the sender to the list of origins so that we don't send back the same announcement to this peer later
        val origins = d.awaiting(c) :+ sender
        stay using d.copy(awaiting = d.awaiting + (c -> origins))
      } else if (!Announcements.checkSigs(c)) {
        // On Android we don't track pruned channels in our db
        sender ! TransportHandler.ReadAck(c)
        log.warning("bad signature for announcement {}", c)
        sender ! InvalidSignature(c)
        stay
      } else {
        // On Android, after checking the sig we remove as much data as possible to reduce RAM consumption
        val c1 = c.copy(
          nodeSignature1 = null,
          nodeSignature2 = null,
          bitcoinSignature1 = null,
          bitcoinSignature2 = null,
          features = null,
          chainHash = null,
          bitcoinKey1 = null,
          bitcoinKey2 = null)
        sender ! TransportHandler.ReadAck(c)
        // On Android, we don't validate announcements for now, it means that neither awaiting nor stashed announcements are used
        val pc = PublicChannel(c1, ByteVector32.Zeroes, Satoshi(0), None, None)
        db.addChannel(pc.ann, pc.fundingTxid, pc.capacity)
        stay using d.copy(
          channels = d.channels + (c1.shortChannelId -> pc),
          privateChannels = d.privateChannels - c1.shortChannelId // we remove fake announcements that we may have made before)
        )
      }

    case Event(n: NodeAnnouncement, d: Data) =>
      // it was sent by us, routing messages that are sent by  our peers are now wrapped in a PeerRoutingMessage
      stay // we just ignore node_announcements on Android

    case Event(PeerRoutingMessage(_, _, n: NodeAnnouncement), d: Data) =>
      sender ! TransportHandler.ReadAck(n)
      stay // we just ignore node_announcements on Android

    case Event(PeerRoutingMessage(transport, _, routingMessage@QueryChannelRange(chainHash, firstBlockNum, numberOfBlocks, optionExtendedQueryFlags_opt)), d) =>
      sender ! TransportHandler.ReadAck(routingMessage)
<<<<<<< HEAD
      // On Android we ignore queries
=======
      log.info("received {}", routingMessage)
      // keep channel ids that are in [firstBlockNum, firstBlockNum + numberOfBlocks]
      val shortChannelIds: SortedSet[ShortChannelId] = d.channels.keySet.filter(keep(firstBlockNum, numberOfBlocks, _))
      log.info("replying with {} items for range=({}, {})", shortChannelIds.size, firstBlockNum, numberOfBlocks)
      split(shortChannelIds)
        .foreach(chunk =>
          transport ! ReplyChannelRange(chainHash, chunk.firstBlock, chunk.numBlocks,
            complete = 1,
            shortChannelIds = EncodedShortChannelIds(EncodingType.UNCOMPRESSED, chunk.shortChannelIds),
            optionExtendedQueryFlags_opt = optionExtendedQueryFlags_opt,
            extendedInfo_opt = optionExtendedQueryFlags_opt map {
              case ExtendedQueryFlags.TIMESTAMPS_AND_CHECKSUMS => ExtendedInfo(chunk.shortChannelIds.map(getChannelDigestInfo(d.channels, d.updates)))
            }))
>>>>>>> 7a6acd93
      stay

    case Event(PeerRoutingMessage(transport, remoteNodeId, routingMessage@ReplyChannelRange(chainHash, _, _, _, shortChannelIds, optionExtendedQueryFlags_opt, extendedInfo_opt)), d) =>
      sender ! TransportHandler.ReadAck(routingMessage)
<<<<<<< HEAD
      val (format, theirShortChannelIds, useGzip) = ChannelRangeQueries.decodeShortChannelIds(data)
      val ourShortChannelIds: SortedSet[ShortChannelId] = d.channels.keySet.filter(keep(firstBlockNum, numberOfBlocks, _, d.channels))
      val missing: SortedSet[ShortChannelId] = theirShortChannelIds -- ourShortChannelIds
      log.info("received reply_channel_range, we're missing {} channel announcements/updates, format={} useGzip={}", missing.size, format, useGzip)

      val d1 = if (missing.nonEmpty) {
        // they may send back several reply_channel_range messages for a single query_channel_range query, and we must not
        // send another query_short_channel_ids query if they're still processing one
        d.sync.get(remoteNodeId) match {
          case None =>
            // we don't have a pending query with this peer
            val (slice, rest) = missing.splitAt(SHORTID_WINDOW)
            transport ! QueryShortChannelIds(chainHash, ChannelRangeQueries.encodeShortChannelIdsSingle(slice, format, useGzip))
            d.copy(sync = d.sync + (remoteNodeId -> Sync(rest, missing.size)))
          case Some(sync) =>
            // we already have a pending query with this peer, add missing ids to our "sync" state
            d.copy(sync = d.sync + (remoteNodeId -> Sync(sync.missing ++ missing, sync.totalMissingCount + missing.size)))
        }
      } else d
      context.system.eventStream.publish(syncProgress(d1))

      // we have channel announcement that they don't have: check if we can prune them
      val pruningCandidates = {
        val first = ShortChannelId(firstBlockNum.toInt, 0, 0)
        val last = ShortChannelId((firstBlockNum + numberOfBlocks).toInt, 0xFFFFFFFF, 0xFFFF)
        // channel ids are sorted so we can simplify our range check
        val shortChannelIds = d.channels.keySet.dropWhile(_ < first).takeWhile(_ <= last) -- theirShortChannelIds
        log.info("we have {} channel that they do not have", shortChannelIds.size)
        d.channels.filterKeys(id => shortChannelIds.contains(id))
      }

      // first we select channels that we will prune
      val staleChannels = getStaleChannels(pruningCandidates.values)
      val staleChannelIds = staleChannels.map(_.ann.shortChannelId)
      // then we remove nodes that aren't tied to any channels anymore (and deduplicate them)
      val channels1 = d.channels -- staleChannelIds

      // let's clean the db and send the events
      db.removeChannels(staleChannelIds) // NB: this also removes channel updates
      // On Android we don't track pruned channels in our db
      staleChannelIds.foreach { shortChannelId =>
        log.info("pruning shortChannelId={} (stale)", shortChannelId)
        context.system.eventStream.publish(ChannelLost(shortChannelId))
      }
      // we also need to remove updates from the graph
      val staleChannelsToRemove = new mutable.MutableList[ChannelDesc]
      staleChannels.foreach(ca => {
        staleChannelsToRemove += ChannelDesc(ca.ann.shortChannelId, ca.ann.nodeId1, ca.ann.nodeId2)
        staleChannelsToRemove += ChannelDesc(ca.ann.shortChannelId, ca.ann.nodeId2, ca.ann.nodeId1)
      })

      val graph1 = d.graph.removeEdges(staleChannelsToRemove)
      stay using d.copy(channels = channels1, graph = graph1)

    case Event(PeerRoutingMessage(transport, _, routingMessage@QueryShortChannelIds(chainHash, data)), d) =>
      sender ! TransportHandler.ReadAck(routingMessage)
      // On Android we ignore queries
=======
      val shortChannelIdAndFlags = shortChannelIds.array
        .zipWithIndex
        .map { case (shortChannelId: ShortChannelId, idx) => ShortChannelIdAndFlag(shortChannelId, computeFlag(d.channels, d.updates)(shortChannelId, extendedInfo_opt.map(_.array(idx)))) }
        .filter(_.flag != 0)
      val (channelCount, updatesCount) = shortChannelIdAndFlags.foldLeft((0, 0)) {
        case ((c, u), ShortChannelIdAndFlag(_, flag)) =>
          val c1 = c + (if (QueryFlagTypes.includeAnnouncement(flag)) 1 else 0)
          val u1 = u + (if (QueryFlagTypes.includeUpdate1(flag)) 1 else 0) + (if (QueryFlagTypes.includeUpdate2(flag)) 1 else 0)
          (c1, u1)
      }
      log.info(s"received reply_channel_range with {} channels, we're missing {} channel announcements and {} updates, format={} queryFlags=${optionExtendedQueryFlags_opt.getOrElse("n/a")}", shortChannelIds.array.size, channelCount, updatesCount, shortChannelIds.encoding)
      // we update our sync data to this node (there may be multiple channel range responses and we can only query one set of ids at a time)
      val replies = shortChannelIdAndFlags
        .grouped(SHORTID_WINDOW)
        .map(chunk => QueryShortChannelIds(chainHash,
          shortChannelIds = EncodedShortChannelIds(shortChannelIds.encoding, chunk.map(_.shortChannelId)),
          queryFlags_opt = optionExtendedQueryFlags_opt map {
            case _ => EncodedQueryFlags(shortChannelIds.encoding, chunk.map(_.flag))
          }))
        .toList
      val (sync1, replynow_opt) = updateSync(d.sync, remoteNodeId, replies)
      // we only send a rely right away if there were no pending requests
      replynow_opt.foreach(transport ! _)
      context.system.eventStream.publish(syncProgress(sync1))
      stay using d.copy(sync = sync1)

    case Event(PeerRoutingMessage(transport, _, routingMessage@QueryShortChannelIds(chainHash, shortChannelIds, queryFlags_opt)), d) =>
      sender ! TransportHandler.ReadAck(routingMessage)
      val (channelCount, updatesCount) = shortChannelIds.array
        .zipWithIndex
        .foldLeft((0, 0)) {
          case ((c, u), (shortChannelId, idx)) =>
            var c1 = c
            var u1 = u
            val flag = queryFlags_opt.map(_.array(idx)).getOrElse((QueryFlagTypes.INCLUDE_CHANNEL_ANNOUNCEMENT | QueryFlagTypes.INCLUDE_CHANNEL_UPDATE_1 | QueryFlagTypes.INCLUDE_CHANNEL_UPDATE_2).toByte)
            d.channels.get(shortChannelId) match {
              case None => log.warning("received query for shortChannelId={} that we don't have", shortChannelId)
              case Some(ca) =>
                if (QueryFlagTypes.includeAnnouncement(flag)) {
                  transport ! ca
                  c1 = c1 + 1
                }
                if (QueryFlagTypes.includeUpdate1(flag)) d.updates.get(ChannelDesc(ca.shortChannelId, ca.nodeId1, ca.nodeId2)).foreach { u => transport ! u; u1 = u1 + 1 }
                if (QueryFlagTypes.includeUpdate2(flag)) d.updates.get(ChannelDesc(ca.shortChannelId, ca.nodeId2, ca.nodeId1)).foreach { u => transport ! u; u1 = u1 + 1 }
            }
            (c1, u1)
        }
      log.info("received query_short_channel_ids with {} items, sent back {} channels and {} updates", shortChannelIds.array.size, channelCount, updatesCount)
      transport ! ReplyShortChannelIdsEnd(chainHash, 1)
>>>>>>> 7a6acd93
      stay

    case Event(PeerRoutingMessage(transport, remoteNodeId, routingMessage: ReplyShortChannelIdsEnd), d) =>
      sender ! TransportHandler.ReadAck(routingMessage)
      // have we more channels to ask this peer?
<<<<<<< HEAD
      val d1 = d.sync.get(remoteNodeId) match {
        case Some(sync) if sync.missing.nonEmpty =>
          log.info(s"asking {} for the next slice of short_channel_ids", remoteNodeId)
          val (slice, rest) = sync.missing.splitAt(SHORTID_WINDOW)
          transport ! QueryShortChannelIds(chainHash, ChannelRangeQueries.encodeShortChannelIdsSingle(slice, ChannelRangeQueries.UNCOMPRESSED_FORMAT, useGzip = false))
          d.copy(sync = d.sync + (remoteNodeId -> sync.copy(missing = rest)))
        case Some(sync) if sync.missing.isEmpty =>
          // we received reply_short_channel_ids_end for our last query and have not sent another one, we can now remove
          // the remote peer from our map
          d.copy(sync = d.sync - remoteNodeId)
        case _ =>
          d
=======
      val sync1 = d.sync.get(remoteNodeId) match {
        case Some(sync) =>
          sync.pending match {
            case nextRequest +: rest =>
              log.info(s"asking for the next slice of short_channel_ids (remaining=${sync.pending.size}/${sync.total})")
              transport ! nextRequest
              d.sync + (remoteNodeId -> sync.copy(pending = rest))
            case Nil =>
              // we received reply_short_channel_ids_end for our last query and have not sent another one, we can now remove
              // the remote peer from our map
              log.info(s"sync complete (total=${sync.total})")
              d.sync - remoteNodeId
          }
        case _ => d.sync
>>>>>>> 7a6acd93
      }
      context.system.eventStream.publish(syncProgress(sync1))
      stay using d.copy(sync = sync1)

  }

  initialize()

  def handle(n: NodeAnnouncement, origin: ActorRef, d: Data): Data =
    if (d.stash.nodes.contains(n)) {
      log.debug("ignoring {} (already stashed)", n)
      val origins = d.stash.nodes(n) + origin
      d.copy(stash = d.stash.copy(nodes = d.stash.nodes + (n -> origins)))
    } else if (d.nodes.contains(n.nodeId) && d.nodes(n.nodeId).timestamp >= n.timestamp) {
      log.debug("ignoring {} (duplicate)", n)
      d
    } else if (!Announcements.checkSig(n)) {
      log.warning("bad signature for {}", n)
      origin ! InvalidSignature(n)
      d
    } else if (d.nodes.contains(n.nodeId)) {
      log.debug("updated node nodeId={}", n.nodeId)
      context.system.eventStream.publish(NodeUpdated(n))
      db.updateNode(n)
      d.copy(nodes = d.nodes + (n.nodeId -> n))
    } else if (d.channels.values.exists(c => isRelatedTo(c.ann, n.nodeId))) {
      log.debug("added node nodeId={}", n.nodeId)
      context.system.eventStream.publish(NodesDiscovered(n :: Nil))
      db.addNode(n)
      d.copy(nodes = d.nodes + (n.nodeId -> n))
    } else if (d.awaiting.keys.exists(c => isRelatedTo(c, n.nodeId))) {
      log.debug("stashing {}", n)
      d.copy(stash = d.stash.copy(nodes = d.stash.nodes + (n -> Set(origin))))
    } else {
      log.debug("ignoring {} (no related channel found)", n)
      // there may be a record if we have just restarted
      db.removeNode(n.nodeId)
      d
    }

  def handle(u: ChannelUpdate, origin: ActorRef, d: Data, remoteNodeId_opt: Option[PublicKey] = None, transport_opt: Option[ActorRef] = None): Data = {
    // On Android, after checking the sig we remove as much data as possible to reduce RAM consumption
    val u1 = u.copy(
      signature = null,
      chainHash = null
    )
    if (d.channels.contains(u.shortChannelId)) {
      // related channel is already known (note: this means no related channel_update is in the stash)
      val publicChannel = true
      val pc = d.channels(u.shortChannelId)
      val desc = getDesc(u, pc.ann)
      if (isStale(u)) {
        log.debug("ignoring {} (stale)", u)
        d
      } else if (pc.getSameSideAs(u).exists(_.timestamp >= u.timestamp)) {
        log.debug("ignoring {} (duplicate)", u)
        d
      } else if (!Announcements.checkSig(u, pc.getNodeIdSameSideAs(u))) {
        log.warning("bad signature for announcement shortChannelId={} {}", u.shortChannelId, u)
        origin ! InvalidSignature(u)
        d
      } else if (pc.getSameSideAs(u).isDefined) {
        log.debug("updated channel_update for shortChannelId={} public={} flags={} {}", u.shortChannelId, publicChannel, u.channelFlags, u)
        db.updateChannel(u)
        // update the graph
        val graph1 = Announcements.isEnabled(u1.channelFlags) match {
          case true => d.graph.removeEdge(desc).addEdge(desc, u1)
          case false => d.graph.removeEdge(desc) // if the channel is now disabled, we remove it from the graph
        }
        d.copy(channels = d.channels + (u.shortChannelId -> pc.updateSameSideAs(u)), graph = graph1)
      } else {
        log.debug("added channel_update for shortChannelId={} public={} flags={} {}", u.shortChannelId, publicChannel, u.channelFlags, u)
        db.updateChannel(u)
        // we also need to update the graph
        val graph1 = d.graph.addEdge(desc, u)
        d.copy(channels = d.channels + (u.shortChannelId -> pc.updateSameSideAs(u)), privateChannels = d.privateChannels - u.shortChannelId, graph = graph1)
      }
    } else if (d.awaiting.keys.exists(c => c.shortChannelId == u.shortChannelId)) {
      // channel is currently being validated
      if (d.stash.updates.contains(u)) {
        log.debug("ignoring {} (already stashed)", u)
        val origins = d.stash.updates(u) + origin
        d.copy(stash = d.stash.copy(updates = d.stash.updates + (u -> origins)))
      } else {
        log.debug("stashing {}", u)
        d.copy(stash = d.stash.copy(updates = d.stash.updates + (u -> Set(origin))))
      }
    } else if (d.privateChannels.contains(u.shortChannelId)) {
      val publicChannel = false
      val pc = d.privateChannels(u.shortChannelId)
      val desc = if (Announcements.isNode1(u.channelFlags)) ChannelDesc(u.shortChannelId, pc.nodeId1, pc.nodeId2) else ChannelDesc(u.shortChannelId, pc.nodeId2, pc.nodeId1)
      if (isStale(u)) {
        log.debug("ignoring {} (stale)", u)
        d
      } else if (pc.getSameSideAs(u).exists(_.timestamp >= u.timestamp)) {
        log.debug("ignoring {} (already know same or newer)", u)
        d
      } else if (!Announcements.checkSig(u, desc.a)) {
        log.warning("bad signature for announcement shortChannelId={} {}", u.shortChannelId, u)
        origin ! InvalidSignature(u)
        d
      } else if (pc.getSameSideAs(u).isDefined) {
        log.debug("updated channel_update for shortChannelId={} public={} flags={} {}", u.shortChannelId, publicChannel, u.channelFlags, u)
        // we also need to update the graph
        val graph1 = d.graph.removeEdge(desc).addEdge(desc, u)
        d.copy(privateChannels = d.privateChannels + (u.shortChannelId -> pc.updateSameSideAs(u)), graph = graph1)
      } else {
        log.debug("added channel_update for shortChannelId={} public={} flags={} {}", u.shortChannelId, publicChannel, u.channelFlags, u)
        // we also need to update the graph
        val graph1 = d.graph.addEdge(desc, u)
<<<<<<< HEAD
        d.copy(privateChannels = d.privateChannels + (u.shortChannelId -> pc.updateSameSideAs(u)), graph = graph1)
=======
        d.copy(privateUpdates = d.privateUpdates + (desc -> u), graph = graph1)
      }
    } else if (db.isPruned(u.shortChannelId) && !isStale(u)) {
      // the channel was recently pruned, but if we are here, it means that the update is not stale so this is the case
      // of a zombie channel coming back from the dead. they probably sent us a channel_announcement right before this update,
      // but we ignored it because the channel was in the 'pruned' list. Now that we know that the channel is alive again,
      // let's remove the channel from the zombie list and ask the sender to re-send announcements (channel_announcement + updates)
      // about that channel. We can ignore this update since we will receive it again
      log.info(s"channel shortChannelId=${u.shortChannelId} is back from the dead! requesting announcements about this channel")
      db.removeFromPruned(u.shortChannelId)

      // transport_opt will contain a valid transport only when we're handling an update that we received from a peer, not
      // when we're sending updates to ourselves
      (transport_opt, remoteNodeId_opt) match {
        case (Some(transport), Some(remoteNodeId)) =>
          val query = QueryShortChannelIds(u.chainHash, EncodedShortChannelIds(EncodingType.UNCOMPRESSED, List(u.shortChannelId)), queryFlags_opt = None)
          d.sync.get(remoteNodeId) match {
            case Some(sync) =>
              // we already have a pending request to that node, let's add this channel to the list and we'll get it later
              // TODO: we only request channels with old style channel_query
              d.copy(sync = d.sync + (remoteNodeId -> sync.copy(pending = sync.pending :+ query, total = sync.total + 1)))
            case None =>
              // we send the query right away
              transport ! query
              d.copy(sync = d.sync + (remoteNodeId -> Sync(pending = Nil, total = 1)))
          }
        case _ =>
          // we don't know which node this update came from (maybe it was stashed and the channel got pruned in the meantime or some other corner case).
          // or we don't have a transport to send our query to.
          // anyway, that's not really a big deal because we have removed the channel from the pruned db so next time it shows up we will revalidate it
          d
>>>>>>> 7a6acd93
      }
    } else {
      // On android we don't track pruned channels in our db
      log.debug("ignoring announcement {} (unknown channel)", u)
      d
    }
  }

  override def mdc(currentMessage: Any): MDC = currentMessage match {
    case SendChannelQuery(remoteNodeId, _, _) => Logs.mdc(remoteNodeId_opt = Some(remoteNodeId))
    case PeerRoutingMessage(_, remoteNodeId, _) => Logs.mdc(remoteNodeId_opt = Some(remoteNodeId))
    case _ => akka.event.Logging.emptyMDC
  }
}

object Router {
  val SHORTID_WINDOW = 100

  def props(nodeParams: NodeParams, watcher: ActorRef, initialized: Option[Promise[Done]] = None) = Props(new Router(nodeParams, watcher, initialized))

  def toFakeUpdate(extraHop: ExtraHop): ChannelUpdate =
  // the `direction` bit in flags will not be accurate but it doesn't matter because it is not used
  // what matters is that the `disable` bit is 0 so that this update doesn't get filtered out
    ChannelUpdate(signature = ByteVector.empty, chainHash = ByteVector32.Zeroes, extraHop.shortChannelId, Platform.currentTime / 1000, messageFlags = 0, channelFlags = 0, extraHop.cltvExpiryDelta, htlcMinimumMsat = 0L, extraHop.feeBaseMsat, extraHop.feeProportionalMillionths, None)


  def toAssistedChannels(extraRoute: Seq[ExtraHop], targetNodeId: PublicKey): Map[ShortChannelId, AssistedChannel] = {
    // BOLT 11: "For each entry, the pubkey is the node ID of the start of the channel", and the last node is the destination
    val nextNodeIds = extraRoute.map(_.nodeId).drop(1) :+ targetNodeId
    extraRoute.zip(nextNodeIds).map {
      case (extraHop: ExtraHop, nextNodeId) => extraHop.shortChannelId -> AssistedChannel(extraHop, nextNodeId)
    }.toMap
  }

  def getDesc(u: ChannelUpdate, channel: ChannelAnnouncement): ChannelDesc = {
    // the least significant bit tells us if it is node1 or node2
    if (Announcements.isNode1(u.channelFlags)) ChannelDesc(u.shortChannelId, channel.nodeId1, channel.nodeId2) else ChannelDesc(u.shortChannelId, channel.nodeId2, channel.nodeId1)
  }

  def isRelatedTo(c: ChannelAnnouncement, nodeId: PublicKey) = nodeId == c.nodeId1 || nodeId == c.nodeId2

  def hasChannels(nodeId: PublicKey, channels: Iterable[PublicChannel]): Boolean = channels.exists(c => isRelatedTo(c.ann, nodeId))

  def isStale(u: ChannelUpdate): Boolean = isStale(u.timestamp)

  def isStale(timestamp: Long): Boolean = {
    // BOLT 7: "nodes MAY prune channels should the timestamp of the latest channel_update be older than 2 weeks (1209600 seconds)"
    // but we don't want to prune brand new channels for which we didn't yet receive a channel update
    val staleThresholdSeconds = Platform.currentTime / 1000 - 1209600
    timestamp < staleThresholdSeconds
  }

  def isAlmostStale(timestamp: Long): Boolean = {
    // we define almost stale as 2 weeks minus 4 days (
    val staleThresholdSeconds = Platform.currentTime / 1000 - 864000
    timestamp < staleThresholdSeconds
  }

  /**
    * Is stale a channel that:
    * (1) is older than 2 weeks (2*7*144 = 2016 blocks)
    * AND
    * (2) has no channel_update younger than 2 weeks
    *
    * @param channel
    * @param update1_opt update corresponding to one side of the channel, if we have it
    * @param update2_opt update corresponding to the other side of the channel, if we have it
    * @return
    */
  def isStale(channel: ChannelAnnouncement, update1_opt: Option[ChannelUpdate], update2_opt: Option[ChannelUpdate]): Boolean = {
    // BOLT 7: "nodes MAY prune channels should the timestamp of the latest channel_update be older than 2 weeks (1209600 seconds)"
    // but we don't want to prune brand new channels for which we didn't yet receive a channel update, so we keep them as long as they are less than 2 weeks (2016 blocks) old
    val staleThresholdBlocks = Globals.blockCount.get() - 2016
    val TxCoordinates(blockHeight, _, _) = ShortChannelId.coordinates(channel.shortChannelId)
    blockHeight < staleThresholdBlocks && update1_opt.map(isStale).getOrElse(true) && update2_opt.map(isStale).getOrElse(true)
  }

  def getStaleChannels(channels: Iterable[PublicChannel]): Iterable[PublicChannel] = channels.filter(data => isStale(data.ann, data.update_1_opt, data.update_2_opt))

  /**
    * Filters channels that we want to send to nodes asking for a channel range
    */
<<<<<<< HEAD
  def keep(firstBlockNum: Long, numberOfBlocks: Long, id: ShortChannelId, channels: Map[ShortChannelId, PublicChannel]): Boolean = {
=======
  def keep(firstBlockNum: Long, numberOfBlocks: Long, id: ShortChannelId): Boolean = {
>>>>>>> 7a6acd93
    val TxCoordinates(height, _, _) = ShortChannelId.coordinates(id)
    height >= firstBlockNum && height <= (firstBlockNum + numberOfBlocks)
  }

  def computeFlag(channels: SortedMap[ShortChannelId, ChannelAnnouncement], updates: Map[ChannelDesc, ChannelUpdate])(shortChannelId: ShortChannelId, theirInfo_opt: Option[TimestampsAndChecksums]): Byte = {
    var flag = 0
    theirInfo_opt match {
      case Some(theirInfo) if channels.contains(shortChannelId) =>
        val ourInfo = Router.getChannelDigestInfo(channels, updates)(shortChannelId)
        // we request their channel_update if all those conditions are met:
        // - it is more recent than ours
        // - it is different from ours, or it is the same but ours is about to be stale
        // - it is not stale itself
        if (ourInfo.timestamp1 < theirInfo.timestamp1 && (ourInfo.checksum1 != theirInfo.checksum1 || isAlmostStale(ourInfo.timestamp1)) && !isStale(theirInfo.timestamp1)) flag = flag | QueryFlagTypes.INCLUDE_CHANNEL_UPDATE_1
        if (ourInfo.timestamp2 < theirInfo.timestamp2 && (ourInfo.checksum2 != theirInfo.checksum2 || isAlmostStale(ourInfo.timestamp1)) && !isStale(theirInfo.timestamp2)) flag = flag | QueryFlagTypes.INCLUDE_CHANNEL_UPDATE_2
      case _ =>
        // we don't know this channel: we request everything
        flag = QueryFlagTypes.INCLUDE_CHANNEL_ANNOUNCEMENT | QueryFlagTypes.INCLUDE_CHANNEL_UPDATE_1 | QueryFlagTypes.INCLUDE_CHANNEL_UPDATE_2
    }
    flag.toByte
  }

  /**
    * Returns overall progress on synchronization
    *
    * @param sync
    * @return a sync progress indicator (1 means fully synced)
    */
  def syncProgress(sync: Map[PublicKey, Sync]): SyncProgress = {
    //NB: progress is in terms of requests, not individual channels
    val (pending, total) = sync.foldLeft((0, 0)) {
      case ((p, t), (_, sync)) => (p + sync.pending.size, t + sync.total)
    }
    if (total == 0) {
      SyncProgress(1)
    } else {
<<<<<<< HEAD
      SyncProgress(1 - d.sync.values.map(v => v.missing.size + v.outdated.size).sum * 1.0 / d.sync.values.map(v => v.totalMissingCount + v.totalOutdatedCount).sum)
=======
      SyncProgress((total - pending) / (1.0 * total))
>>>>>>> 7a6acd93
    }
  }

  /**
    * This method is used after a payment failed, and we want to exclude some nodes that we know are failing
    */
  def getIgnoredChannelDesc(channels: Map[ShortChannelId, PublicChannel], ignoreNodes: Set[PublicKey]): Iterable[ChannelDesc] = {
    val desc = if (ignoreNodes.isEmpty) {
      Iterable.empty[ChannelDesc]
    } else {
      // expensive, but node blacklisting shouldn't happen often
      channels.values
        .filter(channelData => ignoreNodes.contains(channelData.ann.nodeId1) || ignoreNodes.contains(channelData.ann.nodeId2))
        .flatMap(channelData => Vector(ChannelDesc(channelData.ann.shortChannelId, channelData.ann.nodeId1, channelData.ann.nodeId2), ChannelDesc(channelData.ann.shortChannelId, channelData.ann.nodeId2, channelData.ann.nodeId1)))
    }
    desc
  }

  /**
    *
    * @param channels id -> announcement map
    * @param updates  channel updates
    * @param id       short channel id
    * @return the timestamp of the most recent update for this channel id, 0 if we don't have any
    */
  def getTimestamp(channels: SortedMap[ShortChannelId, ChannelAnnouncement], updates: Map[ChannelDesc, ChannelUpdate])(id: ShortChannelId): Long = {
    val ca = channels(id)
    val opt1 = updates.get(ChannelDesc(ca.shortChannelId, ca.nodeId1, ca.nodeId2))
    val opt2 = updates.get(ChannelDesc(ca.shortChannelId, ca.nodeId2, ca.nodeId1))
    val timestamp = (opt1, opt2) match {
      case (Some(u1), Some(u2)) => Math.max(u1.timestamp, u2.timestamp)
      case (Some(u1), None) => u1.timestamp
      case (None, Some(u2)) => u2.timestamp
      case (None, None) => 0L
    }
    timestamp
  }

  def getChannelDigestInfo(channels: SortedMap[ShortChannelId, ChannelAnnouncement], updates: Map[ChannelDesc, ChannelUpdate])(shortChannelId: ShortChannelId): TimestampsAndChecksums = {
    val c = channels(shortChannelId)
    val u1_opt = updates.get(ChannelDesc(c.shortChannelId, c.nodeId1, c.nodeId2))
    val u2_opt = updates.get(ChannelDesc(c.shortChannelId, c.nodeId2, c.nodeId1))
    val timestamp1 = u1_opt.map(_.timestamp).getOrElse(0L)
    val timestamp2 = u2_opt.map(_.timestamp).getOrElse(0L)
    val checksum1 = u1_opt.map(getChecksum).getOrElse(0L)
    val checksum2 = u2_opt.map(getChecksum).getOrElse(0L)
    TimestampsAndChecksums(
      timestamp1 = timestamp1,
      checksum1 = checksum1,
      timestamp2 = timestamp2,
      checksum2 = checksum2)
  }

  def getChecksum(u: ChannelUpdate): Long = {
    import u._
    val data = serializationResult(LightningMessageCodecs.channelUpdateChecksumCodec.encode(shortChannelId :: messageFlags :: channelFlags :: cltvExpiryDelta :: htlcMinimumMsat :: feeBaseMsat :: feeProportionalMillionths :: htlcMaximumMsat :: HNil))
    val checksum = new Adler32()
    checksum.update(data.toArray)
    checksum.getValue
  }

  case class ShortChannelIdsChunk(firstBlock: Long, numBlocks: Long, shortChannelIds: List[ShortChannelId])

  /**
    * Have to split ids because otherwise message could be too big
    * there could be several reply_channel_range messages for a single query
    *
    * @param shortChannelIds
    * @return
    */
  def split(shortChannelIds: SortedSet[ShortChannelId]): List[ShortChannelIdsChunk] = {
    // TODO: this is wrong because it can split blocks
    shortChannelIds
      .grouped(2000) // LN messages must fit in 65 Kb so we split ids into groups to make sure that the output message will be valid
      .toList
      .map { group =>
        // NB: group is never empty
        val firstBlock: Long = ShortChannelId.coordinates(group.head).blockHeight.toLong
        val numBlocks: Long = ShortChannelId.coordinates(group.last).blockHeight.toLong - firstBlock + 1
        ShortChannelIdsChunk(firstBlock, numBlocks, group.toList)
      }
  }

  def updateSync(syncMap: Map[PublicKey, Sync], remoteNodeId: PublicKey, pending: List[RoutingMessage]): (Map[PublicKey, Sync], Option[RoutingMessage]) = {
    pending match {
      case head +: rest =>
        // they may send back several reply_channel_range messages for a single query_channel_range query, and we must not
        // send another query_short_channel_ids query if they're still processing one
        syncMap.get(remoteNodeId) match {
          case None =>
            // we don't have a pending query with this peer, let's send it
            (syncMap + (remoteNodeId -> Sync(rest, pending.size)), Some(head))
          case Some(sync) =>
            // we already have a pending query with this peer, add missing ids to our "sync" state
            (syncMap + (remoteNodeId -> Sync(sync.pending ++ pending, sync.total + pending.size)), None)
        }
      case Nil =>
        // there is nothing to send
        (syncMap, None)
    }
  }

  /**
    * https://github.com/lightningnetwork/lightning-rfc/blob/master/04-onion-routing.md#clarifications
    */
  val ROUTE_MAX_LENGTH = 20

  // Max allowed CLTV for a route
  val DEFAULT_ROUTE_MAX_CLTV = 1008

  // The default amount of routes we'll search for when findRoute is called
  val DEFAULT_ROUTES_COUNT = 3

  /**
    * Find a route in the graph between localNodeId and targetNodeId, returns the route.
    * Will perform a k-shortest path selection given the @param numRoutes and randomly select one of the result.
    *
    * @param g
    * @param localNodeId
    * @param targetNodeId
    * @param amountMsat   the amount that will be sent along this route
    * @param numRoutes    the number of shortest-paths to find
    * @param extraEdges   a set of extra edges we want to CONSIDER during the search
    * @param ignoredEdges a set of extra edges we want to IGNORE during the search
    * @param routeParams  a set of parameters that can restrict the route search
    * @param wr           an object containing the ratios used to 'weight' edges when searching for the shortest path
    * @return the computed route to the destination @targetNodeId
    */
  def findRoute(g: DirectedGraph,
                localNodeId: PublicKey,
                targetNodeId: PublicKey,
                amountMsat: Long,
                numRoutes: Int,
                extraEdges: Set[GraphEdge] = Set.empty,
                ignoredEdges: Set[ChannelDesc] = Set.empty,
                ignoredVertices: Set[PublicKey] = Set.empty,
                routeParams: RouteParams): Try[Seq[Hop]] = Try {

    if (localNodeId == targetNodeId) throw CannotRouteToSelf

    val currentBlockHeight = Globals.blockCount.get()

    val boundaries: RichWeight => Boolean = { weight =>
      ((weight.cost - amountMsat) < routeParams.maxFeeBaseMsat || (weight.cost - amountMsat) < (routeParams.maxFeePct * amountMsat)) &&
        weight.length <= routeParams.routeMaxLength && weight.length <= ROUTE_MAX_LENGTH &&
        weight.cltv <= routeParams.routeMaxCltv
    }

    val foundRoutes = Graph.yenKshortestPaths(g, localNodeId, targetNodeId, amountMsat, ignoredEdges, ignoredVertices, extraEdges, numRoutes, routeParams.ratios, currentBlockHeight, boundaries).toList match {
      case Nil if routeParams.routeMaxLength < ROUTE_MAX_LENGTH => // if not found within the constraints we relax and repeat the search
        return findRoute(g, localNodeId, targetNodeId, amountMsat, numRoutes, extraEdges, ignoredEdges, ignoredVertices, routeParams.copy(routeMaxLength = ROUTE_MAX_LENGTH, routeMaxCltv = DEFAULT_ROUTE_MAX_CLTV))
      case Nil => throw RouteNotFound
      case routes => routes.find(_.path.size == 1) match {
        case Some(directRoute) => directRoute :: Nil
        case _ => routes
      }
    }

    // At this point 'foundRoutes' cannot be empty
    Random.shuffle(foundRoutes).head.path.map(graphEdgeToHop)
  }
}<|MERGE_RESOLUTION|>--- conflicted
+++ resolved
@@ -92,24 +92,15 @@
 }
 case class ExcludeChannel(desc: ChannelDesc) // this is used when we get a TemporaryChannelFailure, to give time for the channel to recover (note that exclusions are directed)
 case class LiftChannelExclusion(desc: ChannelDesc)
-<<<<<<< HEAD
-case class SendChannelQuery(remoteNodeId: PublicKey, to: ActorRef)
-case class SendChannelQueryEx(remoteNodeId: PublicKey, to: ActorRef)
-=======
 case class SendChannelQuery(remoteNodeId: PublicKey, to: ActorRef, flags_opt: Option[ExtendedQueryFlags])
->>>>>>> 7a6acd93
 case object GetRoutingState
 case class RoutingState(channels: Iterable[PublicChannel], nodes: Iterable[NodeAnnouncement])
 case class Stash(updates: Map[ChannelUpdate, Set[ActorRef]], nodes: Map[NodeAnnouncement, Set[ActorRef]])
 case class Rebroadcast(channels: Map[ChannelAnnouncement, Set[ActorRef]], updates: Map[ChannelUpdate, Set[ActorRef]], nodes: Map[NodeAnnouncement, Set[ActorRef]])
 
-<<<<<<< HEAD
-case class Sync(missing: SortedSet[ShortChannelId], totalMissingCount: Int, outdated: SortedSet[ShortChannelId] = SortedSet.empty[ShortChannelId], totalOutdatedCount: Int = 0)
-=======
 case class ShortChannelIdAndFlag(shortChannelId: ShortChannelId, flag: Byte)
 
 case class Sync(pending: List[RoutingMessage], total: Int)
->>>>>>> 7a6acd93
 
 case class Data(nodes: Map[PublicKey, NodeAnnouncement],
                 channels: SortedMap[ShortChannelId, PublicChannel],
@@ -197,7 +188,7 @@
               // channel wasn't announced but here is the announcement, we will process it *before* the channel_update
               watcher ! ValidateRequest(c)
               val d1 = d.copy(awaiting = d.awaiting + (c -> Nil)) // no origin
-              // On android we don't track pruned channels in our db
+              // On Android we don't track pruned channels in our db
               stay using handle(u, self, d1)
             case None if d.privateChannels.contains(shortChannelId) =>
               // channel isn't announced but we already know about it, we can process the channel_update
@@ -347,18 +338,6 @@
       val filter = GossipTimestampFilter(nodeParams.chainHash, firstTimestamp = Platform.currentTime / 1000, timestampRange = Int.MaxValue)
       remote ! filter
 
-      // clean our sync state for this peer: we receive a SendChannelQuery just when we connect/reconnect to a peer and
-      // will start a new complete sync process
-      stay using d.copy(sync = d.sync - remoteNodeId)
-
-    case Event(SendChannelQueryEx(remoteNodeId, remote), d) =>
-      // ask for everything
-      val query = QueryChannelRangeEx(nodeParams.chainHash, firstBlockNum = 0, numberOfBlocks = Int.MaxValue)
-      log.info("sending query_channel_range_ex={}", query)
-      remote ! query
-      // we also set a pass-all filter for now (we can update it later)
-      val filter = GossipTimestampFilter(nodeParams.chainHash, firstTimestamp = 0, timestampRange = Int.MaxValue)
-      remote ! filter
       // clean our sync state for this peer: we receive a SendChannelQuery just when we connect/reconnect to a peer and
       // will start a new complete sync process
       stay using d.copy(sync = d.sync - remoteNodeId)
@@ -426,91 +405,16 @@
       sender ! TransportHandler.ReadAck(n)
       stay // we just ignore node_announcements on Android
 
-    case Event(PeerRoutingMessage(transport, _, routingMessage@QueryChannelRange(chainHash, firstBlockNum, numberOfBlocks, optionExtendedQueryFlags_opt)), d) =>
-      sender ! TransportHandler.ReadAck(routingMessage)
-<<<<<<< HEAD
-      // On Android we ignore queries
-=======
-      log.info("received {}", routingMessage)
-      // keep channel ids that are in [firstBlockNum, firstBlockNum + numberOfBlocks]
-      val shortChannelIds: SortedSet[ShortChannelId] = d.channels.keySet.filter(keep(firstBlockNum, numberOfBlocks, _))
-      log.info("replying with {} items for range=({}, {})", shortChannelIds.size, firstBlockNum, numberOfBlocks)
-      split(shortChannelIds)
-        .foreach(chunk =>
-          transport ! ReplyChannelRange(chainHash, chunk.firstBlock, chunk.numBlocks,
-            complete = 1,
-            shortChannelIds = EncodedShortChannelIds(EncodingType.UNCOMPRESSED, chunk.shortChannelIds),
-            optionExtendedQueryFlags_opt = optionExtendedQueryFlags_opt,
-            extendedInfo_opt = optionExtendedQueryFlags_opt map {
-              case ExtendedQueryFlags.TIMESTAMPS_AND_CHECKSUMS => ExtendedInfo(chunk.shortChannelIds.map(getChannelDigestInfo(d.channels, d.updates)))
-            }))
->>>>>>> 7a6acd93
-      stay
-
-    case Event(PeerRoutingMessage(transport, remoteNodeId, routingMessage@ReplyChannelRange(chainHash, _, _, _, shortChannelIds, optionExtendedQueryFlags_opt, extendedInfo_opt)), d) =>
-      sender ! TransportHandler.ReadAck(routingMessage)
-<<<<<<< HEAD
-      val (format, theirShortChannelIds, useGzip) = ChannelRangeQueries.decodeShortChannelIds(data)
-      val ourShortChannelIds: SortedSet[ShortChannelId] = d.channels.keySet.filter(keep(firstBlockNum, numberOfBlocks, _, d.channels))
-      val missing: SortedSet[ShortChannelId] = theirShortChannelIds -- ourShortChannelIds
-      log.info("received reply_channel_range, we're missing {} channel announcements/updates, format={} useGzip={}", missing.size, format, useGzip)
-
-      val d1 = if (missing.nonEmpty) {
-        // they may send back several reply_channel_range messages for a single query_channel_range query, and we must not
-        // send another query_short_channel_ids query if they're still processing one
-        d.sync.get(remoteNodeId) match {
-          case None =>
-            // we don't have a pending query with this peer
-            val (slice, rest) = missing.splitAt(SHORTID_WINDOW)
-            transport ! QueryShortChannelIds(chainHash, ChannelRangeQueries.encodeShortChannelIdsSingle(slice, format, useGzip))
-            d.copy(sync = d.sync + (remoteNodeId -> Sync(rest, missing.size)))
-          case Some(sync) =>
-            // we already have a pending query with this peer, add missing ids to our "sync" state
-            d.copy(sync = d.sync + (remoteNodeId -> Sync(sync.missing ++ missing, sync.totalMissingCount + missing.size)))
-        }
-      } else d
-      context.system.eventStream.publish(syncProgress(d1))
-
-      // we have channel announcement that they don't have: check if we can prune them
-      val pruningCandidates = {
-        val first = ShortChannelId(firstBlockNum.toInt, 0, 0)
-        val last = ShortChannelId((firstBlockNum + numberOfBlocks).toInt, 0xFFFFFFFF, 0xFFFF)
-        // channel ids are sorted so we can simplify our range check
-        val shortChannelIds = d.channels.keySet.dropWhile(_ < first).takeWhile(_ <= last) -- theirShortChannelIds
-        log.info("we have {} channel that they do not have", shortChannelIds.size)
-        d.channels.filterKeys(id => shortChannelIds.contains(id))
-      }
-
-      // first we select channels that we will prune
-      val staleChannels = getStaleChannels(pruningCandidates.values)
-      val staleChannelIds = staleChannels.map(_.ann.shortChannelId)
-      // then we remove nodes that aren't tied to any channels anymore (and deduplicate them)
-      val channels1 = d.channels -- staleChannelIds
-
-      // let's clean the db and send the events
-      db.removeChannels(staleChannelIds) // NB: this also removes channel updates
-      // On Android we don't track pruned channels in our db
-      staleChannelIds.foreach { shortChannelId =>
-        log.info("pruning shortChannelId={} (stale)", shortChannelId)
-        context.system.eventStream.publish(ChannelLost(shortChannelId))
-      }
-      // we also need to remove updates from the graph
-      val staleChannelsToRemove = new mutable.MutableList[ChannelDesc]
-      staleChannels.foreach(ca => {
-        staleChannelsToRemove += ChannelDesc(ca.ann.shortChannelId, ca.ann.nodeId1, ca.ann.nodeId2)
-        staleChannelsToRemove += ChannelDesc(ca.ann.shortChannelId, ca.ann.nodeId2, ca.ann.nodeId1)
-      })
-
-      val graph1 = d.graph.removeEdges(staleChannelsToRemove)
-      stay using d.copy(channels = channels1, graph = graph1)
-
-    case Event(PeerRoutingMessage(transport, _, routingMessage@QueryShortChannelIds(chainHash, data)), d) =>
+    case Event(PeerRoutingMessage(transport, _, routingMessage@QueryChannelRange(chainHash, firstBlockNum, numberOfBlocks, _)), d) =>
       sender ! TransportHandler.ReadAck(routingMessage)
       // On Android we ignore queries
-=======
+      stay
+
+    case Event(PeerRoutingMessage(transport, remoteNodeId, routingMessage@ReplyChannelRange(chainHash, firstBlockNum, numberOfBlocks, _, shortChannelIds, optionExtendedQueryFlags_opt, extendedInfo_opt)), d) =>
+      sender ! TransportHandler.ReadAck(routingMessage)
       val shortChannelIdAndFlags = shortChannelIds.array
         .zipWithIndex
-        .map { case (shortChannelId: ShortChannelId, idx) => ShortChannelIdAndFlag(shortChannelId, computeFlag(d.channels, d.updates)(shortChannelId, extendedInfo_opt.map(_.array(idx)))) }
+        .map { case (shortChannelId: ShortChannelId, idx) => ShortChannelIdAndFlag(shortChannelId, computeFlag(d.channels)(shortChannelId, extendedInfo_opt.map(_.array(idx)))) }
         .filter(_.flag != 0)
       val (channelCount, updatesCount) = shortChannelIdAndFlags.foldLeft((0, 0)) {
         case ((c, u), ShortChannelIdAndFlag(_, flag)) =>
@@ -532,51 +436,50 @@
       // we only send a rely right away if there were no pending requests
       replynow_opt.foreach(transport ! _)
       context.system.eventStream.publish(syncProgress(sync1))
-      stay using d.copy(sync = sync1)
+
+      // we have channel announcement that they don't have: check if we can prune them
+//      val pruningCandidates = {
+//        val first = ShortChannelId(firstBlockNum.toInt, 0, 0)
+//        val last = ShortChannelId((firstBlockNum + numberOfBlocks).toInt, 0xFFFFFFFF, 0xFFFF)
+//        // channel ids are sorted so we can simplify our range check
+//        val shortChannelIds_ = d.channels.keySet.dropWhile(_ < first).takeWhile(_ <= last) -- shortChannelIds.array
+//        log.info("we have {} channel that they do not have", shortChannelIds.size)
+//        d.channels.filterKeys(id => shortChannelIds.contains(id))
+//      }
+      // TODO: pruning disabled (also need to re-enable test!)
+      val pruningCandidates = Map.empty[ShortChannelId, PublicChannel]
+
+      // first we select channels that we will prune
+      val staleChannels = getStaleChannels(pruningCandidates.values)
+      val staleChannelIds = staleChannels.map(_.ann.shortChannelId)
+      // then we remove nodes that aren't tied to any channels anymore (and deduplicate them)
+      val channels1 = d.channels -- staleChannelIds
+
+      // let's clean the db and send the events
+      db.removeChannels(staleChannelIds) // NB: this also removes channel updates
+      // On Android we don't track pruned channels in our db
+      staleChannelIds.foreach { shortChannelId =>
+        log.info("pruning shortChannelId={} (stale)", shortChannelId)
+        context.system.eventStream.publish(ChannelLost(shortChannelId))
+      }
+      // we also need to remove updates from the graph
+      val staleChannelsToRemove = new mutable.MutableList[ChannelDesc]
+      staleChannels.foreach(ca => {
+        staleChannelsToRemove += ChannelDesc(ca.ann.shortChannelId, ca.ann.nodeId1, ca.ann.nodeId2)
+        staleChannelsToRemove += ChannelDesc(ca.ann.shortChannelId, ca.ann.nodeId2, ca.ann.nodeId1)
+      })
+
+      val graph1 = d.graph.removeEdges(staleChannelsToRemove)
+      stay using d.copy(channels = channels1, graph = graph1)
 
     case Event(PeerRoutingMessage(transport, _, routingMessage@QueryShortChannelIds(chainHash, shortChannelIds, queryFlags_opt)), d) =>
       sender ! TransportHandler.ReadAck(routingMessage)
-      val (channelCount, updatesCount) = shortChannelIds.array
-        .zipWithIndex
-        .foldLeft((0, 0)) {
-          case ((c, u), (shortChannelId, idx)) =>
-            var c1 = c
-            var u1 = u
-            val flag = queryFlags_opt.map(_.array(idx)).getOrElse((QueryFlagTypes.INCLUDE_CHANNEL_ANNOUNCEMENT | QueryFlagTypes.INCLUDE_CHANNEL_UPDATE_1 | QueryFlagTypes.INCLUDE_CHANNEL_UPDATE_2).toByte)
-            d.channels.get(shortChannelId) match {
-              case None => log.warning("received query for shortChannelId={} that we don't have", shortChannelId)
-              case Some(ca) =>
-                if (QueryFlagTypes.includeAnnouncement(flag)) {
-                  transport ! ca
-                  c1 = c1 + 1
-                }
-                if (QueryFlagTypes.includeUpdate1(flag)) d.updates.get(ChannelDesc(ca.shortChannelId, ca.nodeId1, ca.nodeId2)).foreach { u => transport ! u; u1 = u1 + 1 }
-                if (QueryFlagTypes.includeUpdate2(flag)) d.updates.get(ChannelDesc(ca.shortChannelId, ca.nodeId2, ca.nodeId1)).foreach { u => transport ! u; u1 = u1 + 1 }
-            }
-            (c1, u1)
-        }
-      log.info("received query_short_channel_ids with {} items, sent back {} channels and {} updates", shortChannelIds.array.size, channelCount, updatesCount)
-      transport ! ReplyShortChannelIdsEnd(chainHash, 1)
->>>>>>> 7a6acd93
+      // On Android we ignore queries
       stay
 
     case Event(PeerRoutingMessage(transport, remoteNodeId, routingMessage: ReplyShortChannelIdsEnd), d) =>
       sender ! TransportHandler.ReadAck(routingMessage)
       // have we more channels to ask this peer?
-<<<<<<< HEAD
-      val d1 = d.sync.get(remoteNodeId) match {
-        case Some(sync) if sync.missing.nonEmpty =>
-          log.info(s"asking {} for the next slice of short_channel_ids", remoteNodeId)
-          val (slice, rest) = sync.missing.splitAt(SHORTID_WINDOW)
-          transport ! QueryShortChannelIds(chainHash, ChannelRangeQueries.encodeShortChannelIdsSingle(slice, ChannelRangeQueries.UNCOMPRESSED_FORMAT, useGzip = false))
-          d.copy(sync = d.sync + (remoteNodeId -> sync.copy(missing = rest)))
-        case Some(sync) if sync.missing.isEmpty =>
-          // we received reply_short_channel_ids_end for our last query and have not sent another one, we can now remove
-          // the remote peer from our map
-          d.copy(sync = d.sync - remoteNodeId)
-        case _ =>
-          d
-=======
       val sync1 = d.sync.get(remoteNodeId) match {
         case Some(sync) =>
           sync.pending match {
@@ -591,7 +494,6 @@
               d.sync - remoteNodeId
           }
         case _ => d.sync
->>>>>>> 7a6acd93
       }
       context.system.eventStream.publish(syncProgress(sync1))
       stay using d.copy(sync = sync1)
@@ -702,41 +604,7 @@
         log.debug("added channel_update for shortChannelId={} public={} flags={} {}", u.shortChannelId, publicChannel, u.channelFlags, u)
         // we also need to update the graph
         val graph1 = d.graph.addEdge(desc, u)
-<<<<<<< HEAD
         d.copy(privateChannels = d.privateChannels + (u.shortChannelId -> pc.updateSameSideAs(u)), graph = graph1)
-=======
-        d.copy(privateUpdates = d.privateUpdates + (desc -> u), graph = graph1)
-      }
-    } else if (db.isPruned(u.shortChannelId) && !isStale(u)) {
-      // the channel was recently pruned, but if we are here, it means that the update is not stale so this is the case
-      // of a zombie channel coming back from the dead. they probably sent us a channel_announcement right before this update,
-      // but we ignored it because the channel was in the 'pruned' list. Now that we know that the channel is alive again,
-      // let's remove the channel from the zombie list and ask the sender to re-send announcements (channel_announcement + updates)
-      // about that channel. We can ignore this update since we will receive it again
-      log.info(s"channel shortChannelId=${u.shortChannelId} is back from the dead! requesting announcements about this channel")
-      db.removeFromPruned(u.shortChannelId)
-
-      // transport_opt will contain a valid transport only when we're handling an update that we received from a peer, not
-      // when we're sending updates to ourselves
-      (transport_opt, remoteNodeId_opt) match {
-        case (Some(transport), Some(remoteNodeId)) =>
-          val query = QueryShortChannelIds(u.chainHash, EncodedShortChannelIds(EncodingType.UNCOMPRESSED, List(u.shortChannelId)), queryFlags_opt = None)
-          d.sync.get(remoteNodeId) match {
-            case Some(sync) =>
-              // we already have a pending request to that node, let's add this channel to the list and we'll get it later
-              // TODO: we only request channels with old style channel_query
-              d.copy(sync = d.sync + (remoteNodeId -> sync.copy(pending = sync.pending :+ query, total = sync.total + 1)))
-            case None =>
-              // we send the query right away
-              transport ! query
-              d.copy(sync = d.sync + (remoteNodeId -> Sync(pending = Nil, total = 1)))
-          }
-        case _ =>
-          // we don't know which node this update came from (maybe it was stashed and the channel got pruned in the meantime or some other corner case).
-          // or we don't have a transport to send our query to.
-          // anyway, that's not really a big deal because we have removed the channel from the pruned db so next time it shows up we will revalidate it
-          d
->>>>>>> 7a6acd93
       }
     } else {
       // On android we don't track pruned channels in our db
@@ -819,20 +687,16 @@
   /**
     * Filters channels that we want to send to nodes asking for a channel range
     */
-<<<<<<< HEAD
-  def keep(firstBlockNum: Long, numberOfBlocks: Long, id: ShortChannelId, channels: Map[ShortChannelId, PublicChannel]): Boolean = {
-=======
   def keep(firstBlockNum: Long, numberOfBlocks: Long, id: ShortChannelId): Boolean = {
->>>>>>> 7a6acd93
     val TxCoordinates(height, _, _) = ShortChannelId.coordinates(id)
     height >= firstBlockNum && height <= (firstBlockNum + numberOfBlocks)
   }
 
-  def computeFlag(channels: SortedMap[ShortChannelId, ChannelAnnouncement], updates: Map[ChannelDesc, ChannelUpdate])(shortChannelId: ShortChannelId, theirInfo_opt: Option[TimestampsAndChecksums]): Byte = {
+  def computeFlag(channels: SortedMap[ShortChannelId, PublicChannel])(shortChannelId: ShortChannelId, theirInfo_opt: Option[TimestampsAndChecksums]): Byte = {
     var flag = 0
     theirInfo_opt match {
       case Some(theirInfo) if channels.contains(shortChannelId) =>
-        val ourInfo = Router.getChannelDigestInfo(channels, updates)(shortChannelId)
+        val ourInfo = Router.getChannelDigestInfo(channels)(shortChannelId)
         // we request their channel_update if all those conditions are met:
         // - it is more recent than ours
         // - it is different from ours, or it is the same but ours is about to be stale
@@ -860,11 +724,7 @@
     if (total == 0) {
       SyncProgress(1)
     } else {
-<<<<<<< HEAD
-      SyncProgress(1 - d.sync.values.map(v => v.missing.size + v.outdated.size).sum * 1.0 / d.sync.values.map(v => v.totalMissingCount + v.totalOutdatedCount).sum)
-=======
       SyncProgress((total - pending) / (1.0 * total))
->>>>>>> 7a6acd93
     }
   }
 
@@ -903,14 +763,12 @@
     timestamp
   }
 
-  def getChannelDigestInfo(channels: SortedMap[ShortChannelId, ChannelAnnouncement], updates: Map[ChannelDesc, ChannelUpdate])(shortChannelId: ShortChannelId): TimestampsAndChecksums = {
+  def getChannelDigestInfo(channels: SortedMap[ShortChannelId, PublicChannel])(shortChannelId: ShortChannelId): TimestampsAndChecksums = {
     val c = channels(shortChannelId)
-    val u1_opt = updates.get(ChannelDesc(c.shortChannelId, c.nodeId1, c.nodeId2))
-    val u2_opt = updates.get(ChannelDesc(c.shortChannelId, c.nodeId2, c.nodeId1))
-    val timestamp1 = u1_opt.map(_.timestamp).getOrElse(0L)
-    val timestamp2 = u2_opt.map(_.timestamp).getOrElse(0L)
-    val checksum1 = u1_opt.map(getChecksum).getOrElse(0L)
-    val checksum2 = u2_opt.map(getChecksum).getOrElse(0L)
+    val timestamp1 = c.update_1_opt.map(_.timestamp).getOrElse(0L)
+    val timestamp2 = c.update_2_opt.map(_.timestamp).getOrElse(0L)
+    val checksum1 = c.update_1_opt.map(getChecksum).getOrElse(0L)
+    val checksum2 = c.update_2_opt.map(getChecksum).getOrElse(0L)
     TimestampsAndChecksums(
       timestamp1 = timestamp1,
       checksum1 = checksum1,
