--- conflicted
+++ resolved
@@ -180,8 +180,6 @@
     (wire: BitVector) => spentListCodec.decode(wire).map(_.map(_.toMap))
   )
 
-<<<<<<< HEAD
-=======
   val commitmentsCodec: Codec[Commitments] = (
     ("localParams" | localParamsCodec) ::
       ("remoteParams" | remoteParamsCodec) ::
@@ -198,7 +196,6 @@
       ("remotePerCommitmentSecrets" | ShaChain.shaChainCodec) ::
       ("channelId" | bytes32)).as[Commitments]
 
->>>>>>> b681cfca
   val closingTxProposedCodec: Codec[ClosingTxProposed] = (
     ("unsignedTx" | txCodec) ::
       ("localClosingSigned" | closingSignedCodec)).as[ClosingTxProposed]
@@ -228,7 +225,6 @@
       ("claimHtlcDelayedPenaltyTxs" | listOfN(uint16, txCodec)) ::
       ("spent" | spentMapCodec)).as[RevokedCommitPublished]
 
-<<<<<<< HEAD
   def commitmentCodec(commitmentVersion: CommitmentVersion): Codec[Commitments] = {
     (("localParams" | localParamsCodec) ::
       ("remoteParams" | remoteParamsCodec) ::
@@ -247,9 +243,6 @@
       ("version" | provide(commitmentVersion))).as[Commitments]
   }
 
-  def DATA_WAIT_FOR_FUNDING_CONFIRMED_Codec(commitmentVersion: CommitmentVersion): Codec[DATA_WAIT_FOR_FUNDING_CONFIRMED] = (
-    ("commitments" | commitmentCodec(commitmentVersion)) ::
-=======
   // this is a decode-only codec compatible with versions 997acee and below, with placeholders for new fields
   val DATA_WAIT_FOR_FUNDING_CONFIRMED_COMPAT_01_Codec: Codec[DATA_WAIT_FOR_FUNDING_CONFIRMED] = (
     ("commitments" | commitmentsCodec) ::
@@ -258,11 +251,9 @@
       ("deferred" | optional(bool, fundingLockedCodec)) ::
       ("lastSent" | either(bool, fundingCreatedCodec, fundingSignedCodec))).as[DATA_WAIT_FOR_FUNDING_CONFIRMED].decodeOnly
 
-  val DATA_WAIT_FOR_FUNDING_CONFIRMED_Codec: Codec[DATA_WAIT_FOR_FUNDING_CONFIRMED] = (
-    ("commitments" | commitmentsCodec) ::
-      ("fundingTx" | optional(bool, txCodec)) ::
-      ("waitingSince" | int64) ::
->>>>>>> b681cfca
+
+  def DATA_WAIT_FOR_FUNDING_CONFIRMED_Codec(commitmentVersion: CommitmentVersion): Codec[DATA_WAIT_FOR_FUNDING_CONFIRMED] = (
+    ("commitments" | commitmentCodec(commitmentVersion)) ::
       ("deferred" | optional(bool, fundingLockedCodec)) ::
       ("lastSent" | either(bool, fundingCreatedCodec, fundingSignedCodec))).as[DATA_WAIT_FOR_FUNDING_CONFIRMED]
 
@@ -306,9 +297,9 @@
     ("commitments" | commitmentCodec(commitmentVersion)) ::
       ("remoteChannelReestablish" | channelReestablishCodec)).as[DATA_WAIT_FOR_REMOTE_PUBLISH_FUTURE_COMMITMENT]
 
-<<<<<<< HEAD
   def stateDataCodec(commitmentVersion: CommitmentVersion): Codec[HasCommitments] = discriminated[HasCommitments].by(uint16)
-    .typecase(0x01, DATA_WAIT_FOR_FUNDING_CONFIRMED_Codec(commitmentVersion))
+    .typecase(0x08, DATA_WAIT_FOR_FUNDING_CONFIRMED_Codec(commitmentVersion))
+    .typecase(0x01, DATA_WAIT_FOR_FUNDING_CONFIRMED_COMPAT_01_Codec)
     .typecase(0x02, DATA_WAIT_FOR_FUNDING_LOCKED_Codec(commitmentVersion))
     .typecase(0x03, DATA_NORMAL_Codec(commitmentVersion))
     .typecase(0x04, DATA_SHUTDOWN_Codec(commitmentVersion))
@@ -322,28 +313,5 @@
   val genericStateDataCodec = discriminated[HasCommitments].by(uint8)
     .\ (COMMITMENTv1_VERSION_BYTE) { case c if c.commitments.version == VersionCommitmentV1 => c } (stateDataCodec(VersionCommitmentV1))
     .\ (COMMITMENT_SIMPLIFIED_VERSION_BYTE) { case c if c.commitments.version == VersionSimplifiedCommitment => c } (stateDataCodec(VersionSimplifiedCommitment))
-=======
-
-  /**
-    * Order matters!!
-    *
-    * We use the fact that the discriminated codec encodes using the first suitable codec it finds in the list to handle
-    * database migration.
-    *
-    * For example, a data encoded with type 01 will be decoded using [[DATA_WAIT_FOR_FUNDING_CONFIRMED_COMPAT_01_Codec]] and
-    * encoded to a type 08 using [[DATA_WAIT_FOR_FUNDING_CONFIRMED_Codec]].
-    *
-    * More info here: https://github.com/scodec/scodec/issues/122
-    */
-  val stateDataCodec: Codec[HasCommitments] = ("version" | constant(0x00)) ~> discriminated[HasCommitments].by(uint16)
-    .typecase(0x08, DATA_WAIT_FOR_FUNDING_CONFIRMED_Codec)
-    .typecase(0x01, DATA_WAIT_FOR_FUNDING_CONFIRMED_COMPAT_01_Codec)
-    .typecase(0x02, DATA_WAIT_FOR_FUNDING_LOCKED_Codec)
-    .typecase(0x03, DATA_NORMAL_Codec)
-    .typecase(0x04, DATA_SHUTDOWN_Codec)
-    .typecase(0x05, DATA_NEGOTIATING_Codec)
-    .typecase(0x06, DATA_CLOSING_Codec)
-    .typecase(0x07, DATA_WAIT_FOR_REMOTE_PUBLISH_FUTURE_COMMITMENT_Codec)
->>>>>>> b681cfca
 
 }