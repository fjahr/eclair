/*
 * Copyright 2018 ACINQ SAS
 *
 * Licensed under the Apache License, Version 2.0 (the "License");
 * you may not use this file except in compliance with the License.
 * You may obtain a copy of the License at
 *
 *     http://www.apache.org/licenses/LICENSE-2.0
 *
 * Unless required by applicable law or agreed to in writing, software
 * distributed under the License is distributed on an "AS IS" BASIS,
 * WITHOUT WARRANTIES OR CONDITIONS OF ANY KIND, either express or implied.
 * See the License for the specific language governing permissions and
 * limitations under the License.
 */

package fr.acinq.eclair.wire

import java.net.{Inet4Address, Inet6Address, InetAddress, InetSocketAddress}

import com.google.common.base.Charsets
import fr.acinq.bitcoin.ByteVector32
import fr.acinq.bitcoin.Crypto.{Point, PublicKey, Scalar}
import fr.acinq.eclair.router.Announcements
import fr.acinq.eclair.{ShortChannelId, UInt64}
import scodec.bits.ByteVector

import scala.util.Try

/**
  * Created by PM on 15/11/2016.
  */

// @formatter:off
sealed trait LightningMessage
sealed trait SetupMessage extends LightningMessage
sealed trait ChannelMessage extends LightningMessage
sealed trait HtlcMessage extends LightningMessage
sealed trait RoutingMessage extends LightningMessage
sealed trait HasTimestamp extends LightningMessage { def timestamp: Long }
sealed trait HasTemporaryChannelId extends LightningMessage { def temporaryChannelId: ByteVector32 } // <- not in the spec
sealed trait HasChannelId extends LightningMessage { def channelId: ByteVector32 } // <- not in the spec
sealed trait HasChainHash extends LightningMessage { def chainHash: ByteVector32 } // <- not in the spec
sealed trait UpdateMessage extends HtlcMessage // <- not in the spec
// @formatter:on

case class Init(globalFeatures: ByteVector,
                localFeatures: ByteVector) extends SetupMessage

case class Error(channelId: ByteVector32,
                 data: ByteVector) extends SetupMessage with HasChannelId

object Error {
  def apply(channelId: ByteVector32, msg: String): Error = Error(channelId, ByteVector.view(msg.getBytes(Charsets.US_ASCII)))
}

case class Ping(pongLength: Int, data: ByteVector) extends SetupMessage

case class Pong(data: ByteVector) extends SetupMessage

case class ChannelReestablish(channelId: ByteVector32,
                              nextLocalCommitmentNumber: Long,
                              nextRemoteRevocationNumber: Long,
                              yourLastPerCommitmentSecret: Option[Scalar] = None,
                              myCurrentPerCommitmentPoint: Option[Point] = None) extends ChannelMessage with HasChannelId

case class OpenChannel(chainHash: ByteVector32,
                       temporaryChannelId: ByteVector32,
                       fundingSatoshis: Long,
                       pushMsat: Long,
                       dustLimitSatoshis: Long,
                       maxHtlcValueInFlightMsat: UInt64,
                       channelReserveSatoshis: Long,
                       htlcMinimumMsat: Long,
                       feeratePerKw: Long,
                       toSelfDelay: Int,
                       maxAcceptedHtlcs: Int,
                       fundingPubkey: PublicKey,
                       revocationBasepoint: Point,
                       paymentBasepoint: Point,
                       delayedPaymentBasepoint: Point,
                       htlcBasepoint: Point,
                       firstPerCommitmentPoint: Point,
                       channelFlags: Byte) extends ChannelMessage with HasTemporaryChannelId with HasChainHash

case class AcceptChannel(temporaryChannelId: ByteVector32,
                         dustLimitSatoshis: Long,
                         maxHtlcValueInFlightMsat: UInt64,
                         channelReserveSatoshis: Long,
                         htlcMinimumMsat: Long,
                         minimumDepth: Long,
                         toSelfDelay: Int,
                         maxAcceptedHtlcs: Int,
                         fundingPubkey: PublicKey,
                         revocationBasepoint: Point,
                         paymentBasepoint: Point,
                         delayedPaymentBasepoint: Point,
                         htlcBasepoint: Point,
                         firstPerCommitmentPoint: Point) extends ChannelMessage with HasTemporaryChannelId

case class FundingCreated(temporaryChannelId: ByteVector32,
                          fundingTxid: ByteVector32,
                          fundingOutputIndex: Int,
                          signature: ByteVector) extends ChannelMessage with HasTemporaryChannelId

case class FundingSigned(channelId: ByteVector32,
                         signature: ByteVector) extends ChannelMessage with HasChannelId

case class FundingLocked(channelId: ByteVector32,
                         nextPerCommitmentPoint: Point) extends ChannelMessage with HasChannelId

case class Shutdown(channelId: ByteVector32,
                    scriptPubKey: ByteVector) extends ChannelMessage with HasChannelId

case class ClosingSigned(channelId: ByteVector32,
                         feeSatoshis: Long,
                         signature: ByteVector) extends ChannelMessage with HasChannelId

case class UpdateAddHtlc(channelId: ByteVector32,
                         id: Long,
                         amountMsat: Long,
                         paymentHash: ByteVector32,
                         cltvExpiry: Long,
                         onionRoutingPacket: ByteVector) extends HtlcMessage with UpdateMessage with HasChannelId

case class UpdateFulfillHtlc(channelId: ByteVector32,
                             id: Long,
                             paymentPreimage: ByteVector32) extends HtlcMessage with UpdateMessage with HasChannelId

case class UpdateFailHtlc(channelId: ByteVector32,
                          id: Long,
                          reason: ByteVector) extends HtlcMessage with UpdateMessage with HasChannelId

case class UpdateFailMalformedHtlc(channelId: ByteVector32,
                                   id: Long,
                                   onionHash: ByteVector32,
                                   failureCode: Int) extends HtlcMessage with UpdateMessage with HasChannelId

case class CommitSig(channelId: ByteVector32,
                     signature: ByteVector,
                     htlcSignatures: List[ByteVector]) extends HtlcMessage with HasChannelId

case class RevokeAndAck(channelId: ByteVector32,
                        perCommitmentSecret: Scalar,
                        nextPerCommitmentPoint: Point) extends HtlcMessage with HasChannelId

case class UpdateFee(channelId: ByteVector32,
                     feeratePerKw: Long) extends ChannelMessage with UpdateMessage with HasChannelId

case class AnnouncementSignatures(channelId: ByteVector32,
                                  shortChannelId: ShortChannelId,
                                  nodeSignature: ByteVector,
                                  bitcoinSignature: ByteVector) extends RoutingMessage with HasChannelId

case class ChannelAnnouncement(nodeSignature1: ByteVector,
                               nodeSignature2: ByteVector,
                               bitcoinSignature1: ByteVector,
                               bitcoinSignature2: ByteVector,
                               features: ByteVector,
                               chainHash: ByteVector32,
                               shortChannelId: ShortChannelId,
                               nodeId1: PublicKey,
                               nodeId2: PublicKey,
                               bitcoinKey1: PublicKey,
                               bitcoinKey2: PublicKey) extends RoutingMessage with HasChainHash

case class Color(r: Byte, g: Byte, b: Byte) {
  override def toString: String = f"#$r%02x$g%02x$b%02x" // to hexa s"#  ${r}%02x ${r & 0xFF}${g & 0xFF}${b & 0xFF}"
}

// @formatter:off
sealed trait NodeAddress { def socketAddress: InetSocketAddress }
sealed trait OnionAddress extends NodeAddress
object NodeAddress {
  /**
    * Creates a NodeAddress from a host and port.
    *
    * Note that non-onion hosts will be resolved.
    *
    * We don't attempt to resolve onion addresses (it will be done by the tor proxy), so we just recognize them based on
    * the .onion TLD and rely on their length to separate v2/v3.
    *
    * @param host
    * @param port
    * @return
    */
  def fromParts(host: String, port: Int): Try[NodeAddress] = Try {
    host match {
      case _ if host.endsWith(".onion") && host.length == 22 => Tor2(host.dropRight(6), port)
      case _ if host.endsWith(".onion") && host.length == 62 => Tor3(host.dropRight(6), port)
      case _  => InetAddress.getByName(host) match {
        case a: Inet4Address => IPv4(a, port)
        case a: Inet6Address => IPv6(a, port)
      }
    }
  }
}
case class IPv4(ipv4: Inet4Address, port: Int) extends NodeAddress { override def socketAddress = new InetSocketAddress(ipv4, port) }
case class IPv6(ipv6: Inet6Address, port: Int) extends NodeAddress { override def socketAddress = new InetSocketAddress(ipv6, port) }
case class Tor2(tor2: String, port: Int) extends OnionAddress { override def socketAddress = InetSocketAddress.createUnresolved(tor2 + ".onion", port) }
case class Tor3(tor3: String, port: Int) extends OnionAddress { override def socketAddress = InetSocketAddress.createUnresolved(tor3 + ".onion", port) }
// @formatter:on


case class NodeAnnouncement(signature: ByteVector,
                            features: ByteVector,
                            timestamp: Long,
                            nodeId: PublicKey,
                            rgbColor: Color,
                            alias: String,
                            addresses: List[NodeAddress]) extends RoutingMessage with HasTimestamp

case class ChannelUpdate(signature: ByteVector,
                         chainHash: ByteVector32,
                         shortChannelId: ShortChannelId,
                         timestamp: Long,
                         messageFlags: Byte,
                         channelFlags: Byte,
                         cltvExpiryDelta: Int,
                         htlcMinimumMsat: Long,
                         feeBaseMsat: Long,
                         feeProportionalMillionths: Long,
                         htlcMaximumMsat: Option[Long]) extends RoutingMessage with HasTimestamp with HasChainHash {
  require(((messageFlags & 1) != 0) == htlcMaximumMsat.isDefined, "htlcMaximumMsat is not consistent with messageFlags")

  def isNode1 = Announcements.isNode1(channelFlags)
}

case class PerHopPayload(shortChannelId: ShortChannelId,
                         amtToForward: Long,
                         outgoingCltvValue: Long)

<<<<<<< HEAD
/**
  *
  * @param chainHash chain hash
  * @param data prefix + list of short channel ids, where prefix specifies how the list is encoded
  */
=======
// @formatter:off
sealed trait EncodingType
object EncodingType {
  case object UNCOMPRESSED extends EncodingType
  case object COMPRESSED_ZLIB extends EncodingType
}
// @formatter:on

case object QueryFlagTypes {
  val INCLUDE_CHANNEL_ANNOUNCEMENT: Byte = 1
  val INCLUDE_CHANNEL_UPDATE_1: Byte = 2
  val INCLUDE_CHANNEL_UPDATE_2: Byte = 4

  def includeAnnouncement(flag: Byte) = (flag & QueryFlagTypes.INCLUDE_CHANNEL_ANNOUNCEMENT) != 0

  def includeUpdate1(flag: Byte) = (flag & QueryFlagTypes.INCLUDE_CHANNEL_UPDATE_1) != 0

  def includeUpdate2(flag: Byte) = (flag & QueryFlagTypes.INCLUDE_CHANNEL_UPDATE_2) != 0
}

case class EncodedShortChannelIds(encoding: EncodingType,
                                  array: List[ShortChannelId])

case class EncodedQueryFlags(encoding: EncodingType,
                             array: List[Byte])

>>>>>>> 7a6acd93
case class QueryShortChannelIds(chainHash: ByteVector32,
                                shortChannelIds: EncodedShortChannelIds,
                                queryFlags_opt: Option[EncodedQueryFlags]) extends RoutingMessage with HasChainHash

case class ReplyShortChannelIdsEnd(chainHash: ByteVector32,
                                   complete: Byte) extends RoutingMessage with HasChainHash

// @formatter:off
sealed trait ExtendedQueryFlags
object ExtendedQueryFlags {
  case object TIMESTAMPS_AND_CHECKSUMS extends ExtendedQueryFlags
}
// @formatter:on

/**
  *
  * @param chainHash chain hash
  * @param flag if flag == 1, don't send back channel announcements
  * @param data prefix + list of short channel ids, where prefix specifies how the list is encoded
  */
case class QueryShortChannelIdsEx(chainHash: ByteVector32,
                                  flag: Byte,
                                  data: ByteVector) extends RoutingMessage with HasChainHash

case class QueryChannelRange(chainHash: ByteVector32,
                             firstBlockNum: Long,
                             numberOfBlocks: Long,
                             optionExtendedQueryFlags_opt: Option[ExtendedQueryFlags]) extends RoutingMessage with HasChainHash

case class QueryChannelRangeEx(chainHash: ByteVector32,
                              firstBlockNum: Long,
                              numberOfBlocks: Long) extends RoutingMessage with HasChainHash

/**
  *
  * @param chainHash chain hash
  * @param firstBlockNum first block that is found in data
  * @param numberOfBlocks number of blocks spanned by data
  * @param complete
  * @param data prefix + list of short channel ids, where prefix specifies how the list is encoded
  */
case class ReplyChannelRange(chainHash: ByteVector32,
                             firstBlockNum: Long,
                             numberOfBlocks: Long,
                             complete: Byte,
<<<<<<< HEAD
                             data: ByteVector) extends RoutingMessage with HasChainHash

/**
  *
  * @param chainHash chain hash
  * @param firstBlockNum first block that is found in data
  * @param numberOfBlocks number of blocks spanned by data
  * @param complete
  * @param data prefix + list of (short channel id + timestamp) values, where prefix specifies how the list is encoded
  */
case class ReplyChannelRangeEx(chainHash: ByteVector32,
                              firstBlockNum: Long,
                              numberOfBlocks: Long,
                              complete: Byte,
                              data: ByteVector) extends RoutingMessage with HasChainHash

case class ReplyShortChannelIdsEnd(chainHash: ByteVector32,
                                   complete: Byte) extends RoutingMessage with HasChainHash
=======
                             shortChannelIds: EncodedShortChannelIds,
                             optionExtendedQueryFlags_opt: Option[ExtendedQueryFlags],
                             extendedInfo_opt: Option[ExtendedInfo]) extends RoutingMessage with HasChainHash {
  extendedInfo_opt.foreach(extendedInfo => require(shortChannelIds.array.size == extendedInfo.array.size, s"shortChannelIds.size=${shortChannelIds.array.size} != extendedInfo.size=${extendedInfo.array.size}"))
}
>>>>>>> 7a6acd93

case class ReplyShortChannelIdsEndEx(chainHash: ByteVector32,
                                    complete: Byte) extends RoutingMessage with HasChainHash

case class GossipTimestampFilter(chainHash: ByteVector32,
                                 firstTimestamp: Long,
                                 timestampRange: Long) extends RoutingMessage with HasChainHash

case class TimestampsAndChecksums(timestamp1: Long,
                                  checksum1: Long,
                                  timestamp2: Long,
                                  checksum2: Long)

case class ExtendedInfo(array: List[TimestampsAndChecksums])<|MERGE_RESOLUTION|>--- conflicted
+++ resolved
@@ -230,13 +230,6 @@
                          amtToForward: Long,
                          outgoingCltvValue: Long)
 
-<<<<<<< HEAD
-/**
-  *
-  * @param chainHash chain hash
-  * @param data prefix + list of short channel ids, where prefix specifies how the list is encoded
-  */
-=======
 // @formatter:off
 sealed trait EncodingType
 object EncodingType {
@@ -263,7 +256,6 @@
 case class EncodedQueryFlags(encoding: EncodingType,
                              array: List[Byte])
 
->>>>>>> 7a6acd93
 case class QueryShortChannelIds(chainHash: ByteVector32,
                                 shortChannelIds: EncodedShortChannelIds,
                                 queryFlags_opt: Option[EncodedQueryFlags]) extends RoutingMessage with HasChainHash
@@ -277,67 +269,21 @@
   case object TIMESTAMPS_AND_CHECKSUMS extends ExtendedQueryFlags
 }
 // @formatter:on
-
-/**
-  *
-  * @param chainHash chain hash
-  * @param flag if flag == 1, don't send back channel announcements
-  * @param data prefix + list of short channel ids, where prefix specifies how the list is encoded
-  */
-case class QueryShortChannelIdsEx(chainHash: ByteVector32,
-                                  flag: Byte,
-                                  data: ByteVector) extends RoutingMessage with HasChainHash
 
 case class QueryChannelRange(chainHash: ByteVector32,
                              firstBlockNum: Long,
                              numberOfBlocks: Long,
                              optionExtendedQueryFlags_opt: Option[ExtendedQueryFlags]) extends RoutingMessage with HasChainHash
 
-case class QueryChannelRangeEx(chainHash: ByteVector32,
-                              firstBlockNum: Long,
-                              numberOfBlocks: Long) extends RoutingMessage with HasChainHash
-
-/**
-  *
-  * @param chainHash chain hash
-  * @param firstBlockNum first block that is found in data
-  * @param numberOfBlocks number of blocks spanned by data
-  * @param complete
-  * @param data prefix + list of short channel ids, where prefix specifies how the list is encoded
-  */
 case class ReplyChannelRange(chainHash: ByteVector32,
                              firstBlockNum: Long,
                              numberOfBlocks: Long,
                              complete: Byte,
-<<<<<<< HEAD
-                             data: ByteVector) extends RoutingMessage with HasChainHash
-
-/**
-  *
-  * @param chainHash chain hash
-  * @param firstBlockNum first block that is found in data
-  * @param numberOfBlocks number of blocks spanned by data
-  * @param complete
-  * @param data prefix + list of (short channel id + timestamp) values, where prefix specifies how the list is encoded
-  */
-case class ReplyChannelRangeEx(chainHash: ByteVector32,
-                              firstBlockNum: Long,
-                              numberOfBlocks: Long,
-                              complete: Byte,
-                              data: ByteVector) extends RoutingMessage with HasChainHash
-
-case class ReplyShortChannelIdsEnd(chainHash: ByteVector32,
-                                   complete: Byte) extends RoutingMessage with HasChainHash
-=======
                              shortChannelIds: EncodedShortChannelIds,
                              optionExtendedQueryFlags_opt: Option[ExtendedQueryFlags],
                              extendedInfo_opt: Option[ExtendedInfo]) extends RoutingMessage with HasChainHash {
   extendedInfo_opt.foreach(extendedInfo => require(shortChannelIds.array.size == extendedInfo.array.size, s"shortChannelIds.size=${shortChannelIds.array.size} != extendedInfo.size=${extendedInfo.array.size}"))
 }
->>>>>>> 7a6acd93
-
-case class ReplyShortChannelIdsEndEx(chainHash: ByteVector32,
-                                    complete: Byte) extends RoutingMessage with HasChainHash
 
 case class GossipTimestampFilter(chainHash: ByteVector32,
                                  firstTimestamp: Long,
