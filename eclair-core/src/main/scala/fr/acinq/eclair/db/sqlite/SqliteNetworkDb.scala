/*
 * Copyright 2019 ACINQ SAS
 *
 * Licensed under the Apache License, Version 2.0 (the "License");
 * you may not use this file except in compliance with the License.
 * You may obtain a copy of the License at
 *
 *     http://www.apache.org/licenses/LICENSE-2.0
 *
 * Unless required by applicable law or agreed to in writing, software
 * distributed under the License is distributed on an "AS IS" BASIS,
 * WITHOUT WARRANTIES OR CONDITIONS OF ANY KIND, either express or implied.
 * See the License for the specific language governing permissions and
 * limitations under the License.
 */

package fr.acinq.eclair.db.sqlite

import java.sql.Connection

import fr.acinq.bitcoin.Crypto.PublicKey
import fr.acinq.bitcoin.{ByteVector32, ByteVector64, Crypto, Satoshi}
import fr.acinq.eclair.db.NetworkDb
import fr.acinq.eclair.router.PublicChannel
import fr.acinq.eclair.wire.LightningMessageCodecs.nodeAnnouncementCodec
import fr.acinq.eclair.wire.{ChannelAnnouncement, ChannelUpdate, NodeAnnouncement}
import fr.acinq.eclair.{NodeParams, ShortChannelId}
import grizzled.slf4j.Logging
import scodec.Codec
import scodec.bits.ByteVector

import scala.collection.immutable.SortedMap

class SqliteNetworkDb(sqlite: Connection, chainHash: ByteVector32) extends NetworkDb with Logging {

  import SqliteUtils.ExtendedResultSet._
  import SqliteUtils._

  val DB_NAME = "network"
  val CURRENT_VERSION = 2

<<<<<<< HEAD
  import fr.acinq.eclair.wire.CommonCodecs._
  import scodec.codecs._

  // on Android we prune as many fields as possible to save memory
  val channelAnnouncementWitnessCodec =
    ("features" | provide(null.asInstanceOf[ByteVector])) ::
      ("chainHash" | provide(null.asInstanceOf[ByteVector32])) ::
      ("shortChannelId" | shortchannelid) ::
      ("nodeId1" | publicKey) ::
      ("nodeId2" | publicKey) ::
      ("bitcoinKey1" | provide(null.asInstanceOf[PublicKey])) ::
      ("bitcoinKey2" | provide(null.asInstanceOf[PublicKey])) ::
      ("unknownFields" | bytes)

  val channelAnnouncementCodec: Codec[ChannelAnnouncement] = (
    ("nodeSignature1" | provide(null.asInstanceOf[ByteVector64])) ::
      ("nodeSignature2" | provide(null.asInstanceOf[ByteVector64])) ::
      ("bitcoinSignature1" | provide(null.asInstanceOf[ByteVector64])) ::
      ("bitcoinSignature2" | provide(null.asInstanceOf[ByteVector64])) ::
      channelAnnouncementWitnessCodec).as[ChannelAnnouncement]

  val channelUpdateWitnessCodec =
    ("chainHash" | provide(chainHash)) ::
      ("shortChannelId" | shortchannelid) ::
      ("timestamp" | uint32) ::
      (("messageFlags" | byte) >>:~ { messageFlags =>
        ("channelFlags" | byte) ::
          ("cltvExpiryDelta" | cltvExpiryDelta) ::
          ("htlcMinimumMsat" | millisatoshi) ::
          ("feeBaseMsat" | millisatoshi32) ::
          ("feeProportionalMillionths" | uint32) ::
          ("htlcMaximumMsat" | conditional((messageFlags & 1) != 0, millisatoshi)) ::
          ("unknownFields" | bytes)
      })

  val channelUpdateCodec: Codec[ChannelUpdate] = (
    ("signature" | provide(null.asInstanceOf[ByteVector64])) ::
      channelUpdateWitnessCodec).as[ChannelUpdate]

  using(sqlite.createStatement()) { statement =>
=======
  using(sqlite.createStatement(), inTransaction = true) { statement =>
>>>>>>> e11e3e0f
    getVersion(statement, DB_NAME, CURRENT_VERSION) match {
      case 1 =>
        // channel_update are cheap to retrieve, so let's just wipe them out and they'll get resynced
        statement.execute("PRAGMA foreign_keys = ON")
        logger.warn("migrating network db version 1->2")
        statement.executeUpdate("ALTER TABLE channels RENAME COLUMN data TO channel_announcement")
        statement.executeUpdate("ALTER TABLE channels ADD COLUMN channel_update_1 BLOB NULL")
        statement.executeUpdate("ALTER TABLE channels ADD COLUMN channel_update_2 BLOB NULL")
        statement.executeUpdate("DROP TABLE channel_updates")
        statement.execute("PRAGMA foreign_keys = OFF")
        setVersion(statement, DB_NAME, CURRENT_VERSION)
        logger.warn("migration complete")
      case 2 => () // nothing to do
      case unknown => throw new IllegalArgumentException(s"unknown version $unknown for network db")
    }
    statement.executeUpdate("CREATE TABLE IF NOT EXISTS nodes (node_id BLOB NOT NULL PRIMARY KEY, data BLOB NOT NULL)")
    statement.executeUpdate("CREATE TABLE IF NOT EXISTS channels (short_channel_id INTEGER NOT NULL PRIMARY KEY, txid STRING NOT NULL, channel_announcement BLOB NOT NULL, capacity_sat INTEGER NOT NULL, channel_update_1 BLOB NULL, channel_update_2 BLOB NULL)")
    statement.executeUpdate("CREATE TABLE IF NOT EXISTS pruned (short_channel_id INTEGER NOT NULL PRIMARY KEY)")
  }

  override def addNode(n: NodeAnnouncement): Unit = {
    using(sqlite.prepareStatement("INSERT OR IGNORE INTO nodes VALUES (?, ?)")) { statement =>
      statement.setBytes(1, n.nodeId.value.toArray)
      statement.setBytes(2, nodeAnnouncementCodec.encode(n).require.toByteArray)
      statement.executeUpdate()
    }
  }

  override def updateNode(n: NodeAnnouncement): Unit = {
    using(sqlite.prepareStatement("UPDATE nodes SET data=? WHERE node_id=?")) { statement =>
      statement.setBytes(1, nodeAnnouncementCodec.encode(n).require.toByteArray)
      statement.setBytes(2, n.nodeId.value.toArray)
      statement.executeUpdate()
    }
  }

  override def getNode(nodeId: Crypto.PublicKey): Option[NodeAnnouncement] = {
    using(sqlite.prepareStatement("SELECT data FROM nodes WHERE node_id=?")) { statement =>
      statement.setBytes(1, nodeId.value.toArray)
      val rs = statement.executeQuery()
      codecSequence(rs, nodeAnnouncementCodec).headOption
    }
  }

  override def removeNode(nodeId: Crypto.PublicKey): Unit = {
    using(sqlite.prepareStatement("DELETE FROM nodes WHERE node_id=?")) { statement =>
      statement.setBytes(1, nodeId.value.toArray)
      statement.executeUpdate()
    }
  }

  override def listNodes(): Seq[NodeAnnouncement] = {
    using(sqlite.createStatement()) { statement =>
      val rs = statement.executeQuery("SELECT data FROM nodes")
      codecSequence(rs, nodeAnnouncementCodec)
    }
  }

  override def addChannel(c: ChannelAnnouncement, txid: ByteVector32, capacity: Satoshi): Unit = {
    using(sqlite.prepareStatement("INSERT OR IGNORE INTO channels VALUES (?, ?, ?, ?, NULL, NULL)")) { statement =>
      statement.setLong(1, c.shortChannelId.toLong)
      statement.setString(2, txid.toHex)
      statement.setBytes(3, channelAnnouncementCodec.encode(c).require.toByteArray)
      statement.setLong(4, capacity.toLong)
      statement.executeUpdate()
    }
  }

  override def updateChannel(u: ChannelUpdate): Unit = {
    val column = if (u.isNode1) "channel_update_1" else "channel_update_2"
    using(sqlite.prepareStatement(s"UPDATE channels SET $column=? WHERE short_channel_id=?")) { statement =>
      statement.setBytes(1, channelUpdateCodec.encode(u).require.toByteArray)
      statement.setLong(2, u.shortChannelId.toLong)
      statement.executeUpdate()
    }
  }

  override def listChannels(): SortedMap[ShortChannelId, PublicChannel] = {
    using(sqlite.createStatement()) { statement =>
      val rs = statement.executeQuery("SELECT channel_announcement, txid, capacity_sat, channel_update_1, channel_update_2 FROM channels")
      var m = SortedMap.empty[ShortChannelId, PublicChannel]
      while (rs.next()) {
        val ann = channelAnnouncementCodec.decode(rs.getBitVectorOpt("channel_announcement").get).require.value
        val txId = ByteVector32.fromValidHex(rs.getString("txid"))
        val capacity = rs.getLong("capacity_sat")
        val channel_update_1_opt = rs.getBitVectorOpt("channel_update_1").map(channelUpdateCodec.decode(_).require.value)
        val channel_update_2_opt = rs.getBitVectorOpt("channel_update_2").map(channelUpdateCodec.decode(_).require.value)
        m = m + (ann.shortChannelId -> PublicChannel(ann, txId, Satoshi(capacity), channel_update_1_opt, channel_update_2_opt))
      }
      m
    }
  }

  override def removeChannels(shortChannelIds: Iterable[ShortChannelId]): Unit = {
    using(sqlite.createStatement) { statement =>
    shortChannelIds
      .grouped(1000) // remove channels by batch of 1000
      .foreach {group =>
        val ids = shortChannelIds.map(_.toLong).mkString(",")
        statement.executeUpdate(s"DELETE FROM channels WHERE short_channel_id IN ($ids)")
      }
    }
  }

  override def addToPruned(shortChannelIds: Iterable[ShortChannelId]): Unit = {
    using(sqlite.prepareStatement("INSERT OR IGNORE INTO pruned VALUES (?)"), inTransaction = true) { statement =>
      shortChannelIds.foreach(shortChannelId => {
        statement.setLong(1, shortChannelId.toLong)
        statement.addBatch()
      })
      statement.executeBatch()
    }
  }

  override def removeFromPruned(shortChannelId: ShortChannelId): Unit = {
    using(sqlite.createStatement) { statement =>
      statement.executeUpdate(s"DELETE FROM pruned WHERE short_channel_id=${shortChannelId.toLong}")
    }
  }

  override def isPruned(shortChannelId: ShortChannelId): Boolean = {
    using(sqlite.prepareStatement("SELECT short_channel_id from pruned WHERE short_channel_id=?")) { statement =>
      statement.setLong(1, shortChannelId.toLong)
      val rs = statement.executeQuery()
      rs.next()
    }
  }

  override def close(): Unit = sqlite.close
}<|MERGE_RESOLUTION|>--- conflicted
+++ resolved
@@ -20,11 +20,11 @@
 
 import fr.acinq.bitcoin.Crypto.PublicKey
 import fr.acinq.bitcoin.{ByteVector32, ByteVector64, Crypto, Satoshi}
+import fr.acinq.eclair.ShortChannelId
 import fr.acinq.eclair.db.NetworkDb
 import fr.acinq.eclair.router.PublicChannel
 import fr.acinq.eclair.wire.LightningMessageCodecs.nodeAnnouncementCodec
 import fr.acinq.eclair.wire.{ChannelAnnouncement, ChannelUpdate, NodeAnnouncement}
-import fr.acinq.eclair.{NodeParams, ShortChannelId}
 import grizzled.slf4j.Logging
 import scodec.Codec
 import scodec.bits.ByteVector
@@ -33,13 +33,12 @@
 
 class SqliteNetworkDb(sqlite: Connection, chainHash: ByteVector32) extends NetworkDb with Logging {
 
+  import SqliteUtils._
   import SqliteUtils.ExtendedResultSet._
-  import SqliteUtils._
 
   val DB_NAME = "network"
   val CURRENT_VERSION = 2
 
-<<<<<<< HEAD
   import fr.acinq.eclair.wire.CommonCodecs._
   import scodec.codecs._
 
@@ -79,10 +78,7 @@
     ("signature" | provide(null.asInstanceOf[ByteVector64])) ::
       channelUpdateWitnessCodec).as[ChannelUpdate]
 
-  using(sqlite.createStatement()) { statement =>
-=======
   using(sqlite.createStatement(), inTransaction = true) { statement =>
->>>>>>> e11e3e0f
     getVersion(statement, DB_NAME, CURRENT_VERSION) match {
       case 1 =>
         // channel_update are cheap to retrieve, so let's just wipe them out and they'll get resynced
