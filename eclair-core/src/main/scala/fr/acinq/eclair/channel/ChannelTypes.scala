--- conflicted
+++ resolved
@@ -108,17 +108,10 @@
  */
 
 sealed trait Command
-<<<<<<< HEAD
-final case class CMD_ADD_HTLC(amountMsat: Long, paymentHash: BinaryData, cltvExpiry: Long, onion: BinaryData = Sphinx.LAST_PACKET.serialize, upstream: Either[UUID, UpdateAddHtlc] = Left(UUID.randomUUID()), commit: Boolean = false, redirected: Boolean = false) extends Command
-final case class CMD_FULFILL_HTLC(id: Long, r: BinaryData, commit: Boolean = false) extends Command
-final case class CMD_FAIL_HTLC(id: Long, reason: Either[BinaryData, FailureMessage], commit: Boolean = false) extends Command
-final case class CMD_FAIL_MALFORMED_HTLC(id: Long, onionHash: BinaryData, failureCode: Int, commit: Boolean = false) extends Command
-=======
 final case class CMD_ADD_HTLC(amountMsat: Long, paymentHash: ByteVector32, cltvExpiry: Long, onion: ByteVector = Sphinx.LAST_PACKET.serialize, upstream_opt: Either[UUID, UpdateAddHtlc] = Left(UUID.randomUUID()), commit: Boolean = false, redirected: Boolean = false) extends Command
 final case class CMD_FULFILL_HTLC(id: Long, r: ByteVector32, commit: Boolean = false) extends Command
 final case class CMD_FAIL_HTLC(id: Long, reason: Either[ByteVector, FailureMessage], commit: Boolean = false) extends Command
 final case class CMD_FAIL_MALFORMED_HTLC(id: Long, onionHash: ByteVector32, failureCode: Int, commit: Boolean = false) extends Command
->>>>>>> 34a8ff17
 final case class CMD_UPDATE_FEE(feeratePerKw: Long, commit: Boolean = false) extends Command
 final case object CMD_SIGN extends Command
 final case class CMD_CLOSE(scriptPubKey: Option[ByteVector]) extends Command
