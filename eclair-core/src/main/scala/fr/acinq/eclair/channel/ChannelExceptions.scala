package fr.acinq.eclair.channel

import fr.acinq.bitcoin.{BinaryData, Transaction}
import fr.acinq.eclair.UInt64
import fr.acinq.eclair.payment.Origin
import fr.acinq.eclair.wire.ChannelUpdate

/**
  * Created by PM on 11/04/2017.
  */

<<<<<<< HEAD
class ChannelException(channelId: BinaryData, message: String) extends RuntimeException(message) { def getChannelId() = channelId }
=======
class ChannelException(val channelId: BinaryData, message: String) extends RuntimeException(message)
>>>>>>> ee7038c7
// @formatter:off
case class DebugTriggeredException             (override val channelId: BinaryData) extends ChannelException(channelId, "debug-mode triggered failure")
case class InvalidChainHash                    (override val channelId: BinaryData, local: BinaryData, remote: BinaryData) extends ChannelException(channelId, s"invalid chain_hash (local=$local remote=$remote)")
case class InvalidFundingAmount                (override val channelId: BinaryData, fundingSatoshis: Long, min: Long, max: Long) extends ChannelException(channelId, s"invalid funding_satoshis=$fundingSatoshis (min=$min max=$max)")
case class InvalidPushAmount                   (override val channelId: BinaryData, pushMsat: Long, max: Long) extends ChannelException(channelId, s"invalid push_msat=$pushMsat (max=$max)")
case class InvalidMaxAcceptedHtlcs             (override val channelId: BinaryData, maxAcceptedHtlcs: Int, max: Int) extends ChannelException(channelId, s"invalid max_accepted_htlcs=$maxAcceptedHtlcs (max=$max)")
case class InvalidDustLimit                    (override val channelId: BinaryData, dustLimitSatoshis: Long, min: Long) extends ChannelException(channelId, s"invalid dust_limit_satoshis=$dustLimitSatoshis (min=$min)")
case class ChannelReserveTooHigh               (override val channelId: BinaryData, channelReserveSatoshis: Long, reserveToFundingRatio: Double, maxReserveToFundingRatio: Double) extends ChannelException(channelId, s"channelReserveSatoshis too high: reserve=$channelReserveSatoshis fundingRatio=$reserveToFundingRatio maxFundingRatio=$maxReserveToFundingRatio")
case class ChannelFundingError                 (override val channelId: BinaryData) extends ChannelException(channelId, "channel funding error")
case class NoMoreHtlcsClosingInProgress        (override val channelId: BinaryData) extends ChannelException(channelId, "cannot send new htlcs, closing in progress")
case class ClosingAlreadyInProgress            (override val channelId: BinaryData) extends ChannelException(channelId, "closing already in progress")
case class CannotCloseWithUnsignedOutgoingHtlcs(override val channelId: BinaryData) extends ChannelException(channelId, "cannot close when there are unsigned outgoing htlcs")
case class ChannelUnavailable                  (override val channelId: BinaryData) extends ChannelException(channelId, "channel is unavailable (offline or closing)")
case class InvalidFinalScript                  (override val channelId: BinaryData) extends ChannelException(channelId, "invalid final script")
case class FundingTxTimedout                   (override val channelId: BinaryData) extends ChannelException(channelId, "funding tx timed out")
case class FundingTxSpent                      (override val channelId: BinaryData, spendingTx: Transaction) extends ChannelException(channelId, s"funding tx has been spent by txid=${spendingTx.txid}")
case class HtlcTimedout                        (override val channelId: BinaryData) extends ChannelException(channelId, "one or more htlcs timed out")
case class FeerateTooDifferent                 (override val channelId: BinaryData, localFeeratePerKw: Long, remoteFeeratePerKw: Long) extends ChannelException(channelId, s"local/remote feerates are too different: remoteFeeratePerKw=$remoteFeeratePerKw localFeeratePerKw=$localFeeratePerKw")
case class InvalidCommitmentSignature          (override val channelId: BinaryData, tx: Transaction) extends ChannelException(channelId, s"invalid commitment signature: tx=${Transaction.write(tx)}")
case class InvalidHtlcSignature                (override val channelId: BinaryData, tx: Transaction) extends ChannelException(channelId, s"invalid htlc signature: tx=${Transaction.write(tx)}")
case class InvalidCloseSignature               (override val channelId: BinaryData, tx: Transaction) extends ChannelException(channelId, s"invalid close signature: tx=${Transaction.write(tx)}")
case class InvalidCloseFee                     (override val channelId: BinaryData, feeSatoshi: Long) extends ChannelException(channelId, s"invalid close fee: fee_satoshis=$feeSatoshi")
case class HtlcSigCountMismatch                (override val channelId: BinaryData, expected: Int, actual: Int) extends ChannelException(channelId, s"htlc sig count mismatch: expected=$expected actual: $actual")
case class ForcedLocalCommit                   (override val channelId: BinaryData, reason: String) extends ChannelException(channelId, s"forced local commit: reason")
case class UnexpectedHtlcId                    (override val channelId: BinaryData, expected: Long, actual: Long) extends ChannelException(channelId, s"unexpected htlc id: expected=$expected actual=$actual")
case class InvalidPaymentHash                  (override val channelId: BinaryData) extends ChannelException(channelId, "invalid payment hash")
case class ExpiryTooSmall                      (override val channelId: BinaryData, minimum: Long, actual: Long, blockCount: Long) extends ChannelException(channelId, s"expiry too small: required=$minimum actual=$actual blockCount=$blockCount")
case class ExpiryCannotBeInThePast             (override val channelId: BinaryData, expiry: Long, blockCount: Long) extends ChannelException(channelId, s"expiry can't be in the past: expiry=$expiry blockCount=$blockCount")
case class HtlcValueTooSmall                   (override val channelId: BinaryData, minimum: Long, actual: Long) extends ChannelException(channelId, s"htlc value too small: minimum=$minimum actual=$actual")
case class HtlcValueTooHighInFlight            (override val channelId: BinaryData, maximum: UInt64, actual: UInt64) extends ChannelException(channelId, s"in-flight htlcs hold too much value: maximum=$maximum actual=$actual")
case class TooManyAcceptedHtlcs                (override val channelId: BinaryData, maximum: Long) extends ChannelException(channelId, s"too many accepted htlcs: maximum=$maximum")
case class InsufficientFunds                   (override val channelId: BinaryData, amountMsat: Long, missingSatoshis: Long, reserveSatoshis: Long, feesSatoshis: Long) extends ChannelException(channelId, s"insufficient funds: missingSatoshis=$missingSatoshis reserveSatoshis=$reserveSatoshis fees=$feesSatoshis")
case class InvalidHtlcPreimage                 (override val channelId: BinaryData, id: Long) extends ChannelException(channelId, s"invalid htlc preimage for htlc id=$id")
case class UnknownHtlcId                       (override val channelId: BinaryData, id: Long) extends ChannelException(channelId, s"unknown htlc id=$id")
case class FundeeCannotSendUpdateFee           (override val channelId: BinaryData) extends ChannelException(channelId, s"only the funder should send update_fee messages")
case class CannotAffordFees                    (override val channelId: BinaryData, missingSatoshis: Long, reserveSatoshis: Long, feesSatoshis: Long) extends ChannelException(channelId, s"can't pay the fee: missingSatoshis=$missingSatoshis reserveSatoshis=$reserveSatoshis feesSatoshis=$feesSatoshis")
case class CannotSignWithoutChanges            (override val channelId: BinaryData) extends ChannelException(channelId, "cannot sign when there are no changes")
case class CannotSignBeforeRevocation          (override val channelId: BinaryData) extends ChannelException(channelId, "cannot sign until next revocation hash is received")
case class UnexpectedRevocation                (override val channelId: BinaryData) extends ChannelException(channelId, "received unexpected RevokeAndAck message")
case class InvalidRevocation                   (override val channelId: BinaryData) extends ChannelException(channelId, "invalid revocation")
case class CommitmentSyncError                 (override val channelId: BinaryData) extends ChannelException(channelId, "commitment sync error")
case class RevocationSyncError                 (override val channelId: BinaryData) extends ChannelException(channelId, "revocation sync error")
case class InvalidFailureCode                  (override val channelId: BinaryData) extends ChannelException(channelId, "UpdateFailMalformedHtlc message doesn't have BADONION bit set")
case class AddHtlcFailed                       (override val channelId: BinaryData, t: Throwable, origin: Origin, channelUpdate: Option[ChannelUpdate]) extends ChannelException(channelId, s"cannot add htlc with origin=$origin reason=${t.getMessage}")
// @formatter:on<|MERGE_RESOLUTION|>--- conflicted
+++ resolved
@@ -9,11 +9,7 @@
   * Created by PM on 11/04/2017.
   */
 
-<<<<<<< HEAD
-class ChannelException(channelId: BinaryData, message: String) extends RuntimeException(message) { def getChannelId() = channelId }
-=======
 class ChannelException(val channelId: BinaryData, message: String) extends RuntimeException(message)
->>>>>>> ee7038c7
 // @formatter:off
 case class DebugTriggeredException             (override val channelId: BinaryData) extends ChannelException(channelId, "debug-mode triggered failure")
 case class InvalidChainHash                    (override val channelId: BinaryData, local: BinaryData, remote: BinaryData) extends ChannelException(channelId, s"invalid chain_hash (local=$local remote=$remote)")
