package fr.acinq.eclair.crypto

import java.nio.ByteOrder

import akka.actor.{Actor, ActorRef, FSM, PoisonPill, Props, Terminated}
import akka.io.Tcp
import akka.util.ByteString
import fr.acinq.bitcoin.Crypto.PublicKey
import fr.acinq.bitcoin.{BinaryData, Protocol}
import fr.acinq.eclair.crypto.Noise._
import fr.acinq.eclair.wire.{ChannelAnnouncement, ChannelUpdate, NodeAnnouncement}
import scodec.bits.BitVector
import scodec.{Attempt, Codec, DecodeResult}

import scala.annotation.tailrec
import scala.collection.immutable.Queue
import scala.reflect.ClassTag

/**
  * see BOLT #8
  * This class handles the transport layer:
  * - initial handshake. upon completion we will have  a pair of cipher states (one for encryption, one for decryption)
  * - encryption/decryption of messages
  *
  * Once the initial handshake has been completed successfully, the handler will create a listener actor with the
  * provided factory, and will forward it all decrypted messages
  *
  * @param keyPair    private/public key pair for this node
  * @param rs         remote node static public key (which must be known before we initiate communication)
  * @param connection actor that represents the other node's
  */
class TransportHandler[T: ClassTag](keyPair: KeyPair, rs: Option[BinaryData], connection: ActorRef, codec: Codec[T]) extends Actor with FSM[TransportHandler.State, TransportHandler.Data] {

  import TransportHandler._

  connection ! Tcp.Register(self)
  connection ! Tcp.ResumeReading

  def buf(message: BinaryData): ByteString = ByteString.fromArray(message)

  // it means we initiate the dialog
  val isWriter = rs.isDefined

  context.watch(connection)

  val reader = if (isWriter) {
    val state = makeWriter(keyPair, rs.get)
    val (state1, message, None) = state.write(BinaryData.empty)
    log.debug(s"sending prefix + $message")
    connection ! Tcp.Write(buf(TransportHandler.prefix +: message))
    state1
  } else {
    makeReader(keyPair)
  }

  def sendToListener(listener: ActorRef, plaintextMessages: Seq[BinaryData]): Map[T, Int] = {
    var m: Map[T, Int] = Map()
    plaintextMessages.foreach(plaintext => codec.decode(BitVector(plaintext.data)) match {
      case Attempt.Successful(DecodeResult(message, _)) =>
        listener ! message
        m += (message -> (m.getOrElse(message, 0) + 1))
      case Attempt.Failure(err) =>
        log.error(s"cannot deserialize $plaintext: $err")
    })
    m
  }

  startWith(Handshake, HandshakeData(reader))

  when(Handshake) {
    case Event(Tcp.Received(data), HandshakeData(reader, buffer)) =>
      connection ! Tcp.ResumeReading
      log.debug("received {}", BinaryData(data))
      val buffer1 = buffer ++ data
      if (buffer1.length < expectedLength(reader))
        stay using HandshakeData(reader, buffer1)
      else {
        require(buffer1.head == TransportHandler.prefix, s"invalid transport prefix first64=${BinaryData(buffer1.take(64))}")
        val (payload, remainder) = buffer1.tail.splitAt(expectedLength(reader) - 1)

        reader.read(payload) match {
          case (writer, _, Some((dec, enc, ck))) =>
            val remoteNodeId = PublicKey(writer.rs)
            context.parent ! HandshakeCompleted(connection, self, remoteNodeId)
            val nextStateData = WaitingForListenerData(Encryptor(ExtendedCipherState(enc, ck)), Decryptor(ExtendedCipherState(dec, ck), ciphertextLength = None, remainder))
            goto(WaitingForListener) using nextStateData

          case (writer, _, None) => {
            writer.write(BinaryData.empty) match {
              case (reader1, message, None) => {
                // we're still in the middle of the handshake process and the other end must first received our next
                // message before they can reply
                require(remainder.isEmpty, "unexpected additional data received during handshake")
                connection ! Tcp.Write(buf(TransportHandler.prefix +: message))
                stay using HandshakeData(reader1, remainder)
              }
              case (_, message, Some((enc, dec, ck))) => {
                connection ! Tcp.Write(buf(TransportHandler.prefix +: message))
                val remoteNodeId = PublicKey(writer.rs)
                context.parent ! HandshakeCompleted(connection, self, remoteNodeId)
                val nextStateData = WaitingForListenerData(Encryptor(ExtendedCipherState(enc, ck)), Decryptor(ExtendedCipherState(dec, ck), ciphertextLength = None, remainder))
                goto(WaitingForListener) using nextStateData
              }
            }
          }
        }
      }
  }

  when(WaitingForListener) {
    case Event(Tcp.Received(data), d@WaitingForListenerData(_, dec)) =>
      stay using d.copy(decryptor = dec.copy(buffer = dec.buffer ++ data))

    case Event(Listener(listener), d@WaitingForListenerData(_, dec)) =>
      context.watch(listener)
      val (dec1, plaintextMessages) = dec.decrypt()
      if (plaintextMessages.isEmpty) {
        connection ! Tcp.ResumeReading
        goto(Normal) using NormalData(d.encryptor, dec1, listener, sendBuffer = SendBuffer(Queue.empty, Queue.empty), unackedReceived = Map.empty[T, Int], unackedSent = None)
      } else {
        log.debug(s"read ${plaintextMessages.size} messages, waiting for readacks")
        val unackedReceived = sendToListener(listener, plaintextMessages)
        goto(Normal) using NormalData(d.encryptor, dec1, listener, sendBuffer = SendBuffer(Queue.empty, Queue.empty), unackedReceived, unackedSent = None)
      }
  }

  when(Normal) {
    case Event(Tcp.Received(data), d: NormalData[T]) =>
      val (dec1, plaintextMessages) = d.decryptor.copy(buffer = d.decryptor.buffer ++ data).decrypt()
      if (plaintextMessages.isEmpty) {
        connection ! Tcp.ResumeReading
        stay using d.copy(decryptor = dec1)
      } else {
        log.debug(s"read {} messages, waiting for readacks", plaintextMessages.size)
        val unackedReceived = sendToListener(d.listener, plaintextMessages)
        stay using NormalData(d.encryptor, dec1, d.listener, d.sendBuffer, unackedReceived, d.unackedSent)
      }

    case Event(ReadAck(msg: T), d: NormalData[T]) =>
      // how many occurences of this message are still unacked?
      val remaining = d.unackedReceived.getOrElse(msg, 0) - 1
      // if all occurences have been acked then we remove the entry from the map
      val unackedReceived1 = if (remaining > 0) d.unackedReceived + (msg -> remaining) else d.unackedReceived - msg
      if (unackedReceived1.isEmpty) {
        log.debug("last incoming message was acked, resuming reading")
        connection ! Tcp.ResumeReading
        stay using d.copy(unackedReceived = unackedReceived1)
      } else {
        stay using d.copy(unackedReceived = unackedReceived1)
      }

    case Event(t: T, d: NormalData[T]) =>
      if (d.sendBuffer.normalPriority.size + d.sendBuffer.lowPriority.size >= MAX_BUFFERED) {
        log.warning(s"send buffer overrun, closing connection")
        connection ! PoisonPill
        stop(FSM.Normal)
      } else if (d.unackedSent.isDefined) {
        log.debug("buffering send data={}", t)
        val sendBuffer1 = t match {
          case _: ChannelAnnouncement => d.sendBuffer.copy(lowPriority = d.sendBuffer.lowPriority :+ t)
          case _: NodeAnnouncement => d.sendBuffer.copy(lowPriority = d.sendBuffer.lowPriority :+ t)
          case _: ChannelUpdate => d.sendBuffer.copy(lowPriority = d.sendBuffer.lowPriority :+ t)
<<<<<<< HEAD
          case _ => d.sendBuffer.copy(lowPriority = d.sendBuffer.normalPriority :+ t)
=======
          case _ => d.sendBuffer.copy(normalPriority = d.sendBuffer.normalPriority :+ t)
>>>>>>> 8d387cee
        }
        stay using d.copy(sendBuffer = sendBuffer1)
      } else {
        val blob = codec.encode(t).require.toByteArray
        val (enc1, ciphertext) = d.encryptor.encrypt(blob)
        connection ! Tcp.Write(buf(ciphertext), WriteAck)
        stay using d.copy(encryptor = enc1, unackedSent = Some(t))
      }

    case Event(WriteAck, d: NormalData[T]) =>
      def send(t: T) = {
        val blob = codec.encode(t).require.toByteArray
        val (enc1, ciphertext) = d.encryptor.encrypt(blob)
        connection ! Tcp.Write(buf(ciphertext), WriteAck)
        enc1
      }
      d.sendBuffer.normalPriority.dequeueOption match {
<<<<<<< HEAD
        case Some((t, highPriority1)) =>
          val enc1 = send(t)
          stay using d.copy(encryptor = enc1, sendBuffer = d.sendBuffer.copy(normalPriority = highPriority1), unackedSent = Some(t))
=======
        case Some((t, normalPriority1)) =>
          val enc1 = send(t)
          stay using d.copy(encryptor = enc1, sendBuffer = d.sendBuffer.copy(normalPriority = normalPriority1), unackedSent = Some(t))
>>>>>>> 8d387cee
        case None =>
          d.sendBuffer.lowPriority.dequeueOption match {
            case Some((t, lowPriority1)) =>
              val enc1 = send(t)
              stay using d.copy(encryptor = enc1, sendBuffer = d.sendBuffer.copy(lowPriority = lowPriority1), unackedSent = Some(t))
            case None =>
              stay using d.copy(unackedSent = None)
          }
      }
  }

  whenUnhandled {
    case Event(closed: Tcp.ConnectionClosed, _) =>
      log.info(s"connection closed: $closed")
      stop(FSM.Normal)

    case Event(Terminated(actor), _) if actor == connection =>
      log.info(s"connection terminated, stopping the transport")
      // this can be the connection or the listener, either way it is a cause of death
      stop(FSM.Normal)
  }

  override def aroundPostStop(): Unit = connection ! Tcp.Close // attempts to gracefully close the connection when dying

  initialize()

}

object TransportHandler {

  def props[T: ClassTag](keyPair: KeyPair, rs: Option[BinaryData], connection: ActorRef, codec: Codec[T]): Props = Props(new TransportHandler(keyPair, rs, connection, codec))

  val MAX_BUFFERED = 100000L

  // see BOLT #8
  // this prefix is prepended to all Noise messages sent during the handshake phase
  val prefix: Byte = 0x00

  val prologue = "lightning".getBytes("UTF-8")

  /**
    * See BOLT #8: during the handshake phase we are expecting 3 messages of 50, 50 and 66 bytes (including the prefix)
    *
    * @param reader handshake state reader
    * @return the size of the message the reader is expecting
    */
  def expectedLength(reader: Noise.HandshakeStateReader) = reader.messages.length match {
    case 3 | 2 => 50
    case 1 => 66
  }

  def makeWriter(localStatic: KeyPair, remoteStatic: BinaryData) = Noise.HandshakeState.initializeWriter(
    Noise.handshakePatternXK, prologue,
    localStatic, KeyPair(BinaryData.empty, BinaryData.empty), remoteStatic, BinaryData.empty,
    Noise.Secp256k1DHFunctions, Noise.Chacha20Poly1305CipherFunctions, Noise.SHA256HashFunctions)

  def makeReader(localStatic: KeyPair) = Noise.HandshakeState.initializeReader(
    Noise.handshakePatternXK, prologue,
    localStatic, KeyPair(BinaryData.empty, BinaryData.empty), BinaryData.empty, BinaryData.empty,
    Noise.Secp256k1DHFunctions, Noise.Chacha20Poly1305CipherFunctions, Noise.SHA256HashFunctions)

  /**
    * extended cipher state which implements key rotation as per BOLT #8
    *
    * @param cs cipher state
    * @param ck chaining key
    */
  case class ExtendedCipherState(cs: CipherState, ck: BinaryData) extends CipherState {
    override def cipher: CipherFunctions = cs.cipher

    override def hasKey: Boolean = cs.hasKey

    override def encryptWithAd(ad: BinaryData, plaintext: BinaryData): (CipherState, BinaryData) = {
      cs match {
        case UninitializedCipherState(_) => (this, plaintext)
        case InitializedCipherState(k, n, _) if n == 999 => {
          val (_, ciphertext) = cs.encryptWithAd(ad, plaintext)
          val (ck1, k1) = SHA256HashFunctions.hkdf(ck, k)
          (this.copy(cs = cs.initializeKey(k1), ck = ck1), ciphertext)
        }
        case InitializedCipherState(_, n, _) => {
          val (cs1, ciphertext) = cs.encryptWithAd(ad, plaintext)
          (this.copy(cs = cs1), ciphertext)
        }
      }
    }

    override def decryptWithAd(ad: BinaryData, ciphertext: BinaryData): (CipherState, BinaryData) = {
      cs match {
        case UninitializedCipherState(_) => (this, ciphertext)
        case InitializedCipherState(k, n, _) if n == 999 => {
          val (_, plaintext) = cs.decryptWithAd(ad, ciphertext)
          val (ck1, k1) = SHA256HashFunctions.hkdf(ck, k)
          (this.copy(cs = cs.initializeKey(k1), ck = ck1), plaintext)
        }
        case InitializedCipherState(_, n, _) => {
          val (cs1, plaintext) = cs.decryptWithAd(ad, ciphertext)
          (this.copy(cs = cs1), plaintext)
        }
      }
    }
  }

  case class Decryptor(state: CipherState, ciphertextLength: Option[Int], buffer: ByteString) {
    @tailrec
    final def decrypt(acc: Seq[BinaryData] = Vector()): (Decryptor, Seq[BinaryData]) = {
      (ciphertextLength, buffer.length) match {
        case (None, length) if length < 18 => (this, acc)
        case (None, _) =>
          val (ciphertext, remainder) = buffer.splitAt(18)
          val (dec1, plaintext) = state.decryptWithAd(BinaryData.empty, ciphertext)
          val length = Protocol.uint16(plaintext, ByteOrder.BIG_ENDIAN)
          Decryptor(dec1, ciphertextLength = Some(length), buffer = remainder).decrypt(acc)
        case (Some(expectedLength), length) if length < expectedLength + 16 => (Decryptor(state, ciphertextLength, buffer), acc)
        case (Some(expectedLength), _) =>
          val (ciphertext, remainder) = buffer.splitAt(expectedLength + 16)
          val (dec1, plaintext) = state.decryptWithAd(BinaryData.empty, ciphertext)
          Decryptor(dec1, ciphertextLength = None, buffer = remainder).decrypt(acc :+ plaintext)
      }
    }
  }

  case class Encryptor(state: CipherState) {
    /**
      * see BOLT #8
      * +-------------------------------
      * |2-byte encrypted message length|
      * +-------------------------------
      * |  16-byte MAC of the encrypted |
      * |        message length         |
      * +-------------------------------
      * |                               |
      * |                               |
      * |     encrypted lightning       |
      * |            message            |
      * |                               |
      * +-------------------------------
      * |     16-byte MAC of the        |
      * |      lightning message        |
      * +-------------------------------
      *
      * @param plaintext plaintext
      * @return a (cipherstate, ciphertext) tuple where ciphertext is encrypted according to BOLT #8
      */
    def encrypt(plaintext: BinaryData): (Encryptor, BinaryData) = {
      val (state1, ciphertext1) = state.encryptWithAd(BinaryData.empty, Protocol.writeUInt16(plaintext.length, ByteOrder.BIG_ENDIAN))
      val (state2, ciphertext2) = state1.encryptWithAd(BinaryData.empty, plaintext)
      (Encryptor(state2), ciphertext1 ++ ciphertext2)
    }
  }

  // @formatter:off
  sealed trait State
  case object Handshake extends State
  case object WaitingForListener extends State
  case object Normal extends State

  sealed trait Data
  case class HandshakeData(reader: Noise.HandshakeStateReader, buffer: ByteString = ByteString.empty) extends Data
  case class WaitingForListenerData(encryptor: Encryptor, decryptor: Decryptor) extends Data
  case class NormalData[T](encryptor: Encryptor, decryptor: Decryptor, listener: ActorRef, sendBuffer: SendBuffer[T], unackedReceived: Map[T, Int], unackedSent: Option[T]) extends Data

  case class SendBuffer[T](normalPriority: Queue[T], lowPriority: Queue[T])

  case class Listener(listener: ActorRef)

  case class HandshakeCompleted(connection: ActorRef, transport: ActorRef, remoteNodeId: PublicKey)

  case class ReadAck(msg: Any)
  case object WriteAck extends Tcp.Event
  // @formatter:on


}<|MERGE_RESOLUTION|>--- conflicted
+++ resolved
@@ -160,11 +160,7 @@
           case _: ChannelAnnouncement => d.sendBuffer.copy(lowPriority = d.sendBuffer.lowPriority :+ t)
           case _: NodeAnnouncement => d.sendBuffer.copy(lowPriority = d.sendBuffer.lowPriority :+ t)
           case _: ChannelUpdate => d.sendBuffer.copy(lowPriority = d.sendBuffer.lowPriority :+ t)
-<<<<<<< HEAD
-          case _ => d.sendBuffer.copy(lowPriority = d.sendBuffer.normalPriority :+ t)
-=======
           case _ => d.sendBuffer.copy(normalPriority = d.sendBuffer.normalPriority :+ t)
->>>>>>> 8d387cee
         }
         stay using d.copy(sendBuffer = sendBuffer1)
       } else {
@@ -182,15 +178,9 @@
         enc1
       }
       d.sendBuffer.normalPriority.dequeueOption match {
-<<<<<<< HEAD
-        case Some((t, highPriority1)) =>
-          val enc1 = send(t)
-          stay using d.copy(encryptor = enc1, sendBuffer = d.sendBuffer.copy(normalPriority = highPriority1), unackedSent = Some(t))
-=======
         case Some((t, normalPriority1)) =>
           val enc1 = send(t)
           stay using d.copy(encryptor = enc1, sendBuffer = d.sendBuffer.copy(normalPriority = normalPriority1), unackedSent = Some(t))
->>>>>>> 8d387cee
         case None =>
           d.sendBuffer.lowPriority.dequeueOption match {
             case Some((t, lowPriority1)) =>
