--- conflicted
+++ resolved
@@ -195,25 +195,6 @@
             <version>3.21.0.1</version>
         </dependency>
         <dependency>
-<<<<<<< HEAD
-            <groupId>org.jgrapht</groupId>
-            <artifactId>jgrapht-core</artifactId>
-            <version>0.9.0</version>
-        </dependency>
-        <dependency>
-            <groupId>org.jgrapht</groupId>
-            <artifactId>jgrapht-ext</artifactId>
-            <version>0.9.0</version>
-            <exclusions>
-                <exclusion>
-                    <groupId>org.tinyjee.jgraphx</groupId>
-                    <artifactId>jgraphx</artifactId>
-                </exclusion>
-            </exclusions>
-        </dependency>
-        <dependency>
-=======
->>>>>>> 255c280b
             <!-- This is to get rid of '[WARNING] warning: Class javax.annotation.Nonnull not found - continuing with a stub.' compile errors -->
             <groupId>com.google.code.findbugs</groupId>
             <artifactId>jsr305</artifactId>
