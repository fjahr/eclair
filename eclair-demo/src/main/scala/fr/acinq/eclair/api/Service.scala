--- conflicted
+++ resolved
@@ -68,7 +68,6 @@
 
   val route =
     pathSingleSlash {
-<<<<<<< HEAD
       post {
         entity(as[String]) {
           body =>
@@ -98,13 +97,14 @@
                 sendCommand(channel, CMD_CLOSE(None))
               case JsonRPCBody(_, _, "help", _) =>
                 Future.successful(List(
-                  "connect (host, port, anchor_amount): opens a channel with another eclair or lightningd instance",
-                  "list: lists existing channels",
-                  "addhtlc (amount, rhash, nodeId): sends an htlc",
-                  "sign (channel_id): updates the commitment transaction",
-                  "fulfillhtlc (channel_id, htlc_id, r): fulfills an htlc",
-                  "close (channel_id): closes a channel",
-                  "help: displays this message"))
+                  "info: display basic node information",
+                  "connect (host, port, anchor_amount): open a channel with another eclair or lightningd instance",
+                  "list: list existing channels",
+                  "addhtlc (amount, rhash, nodeId): send an htlc",
+                  "sign (channel_id): update the commitment transaction",
+                  "fulfillhtlc (channel_id, htlc_id, r): fulfill an htlc",
+                  "close (channel_id): close a channel",
+                  "help: display this message"))
               case _ => Future.failed(new RuntimeException("method not found"))
             }
 
@@ -116,59 +116,6 @@
                 JsonRPCRes(null, Some(Error(-1, t.getMessage)), json.id))
               )))
             }
-=======
-      respondWithDefaultHeaders(customHeaders) {
-        post {
-          entity(as[String]) {
-            body =>
-              val json = parse(body).extract[JsonRPCBody]
-              val f_res: Future[AnyRef] = json match {
-                case JsonRPCBody(_, _, "connect", JString(host) :: JInt(port) :: JInt(anchor_amount) :: Nil) =>
-                  connect(new InetSocketAddress(host, port.toInt), anchor_amount.toLong)
-                  Future.successful("")
-                case JsonRPCBody(_, _, "list", _) =>
-                  (register ? ListChannels).mapTo[Iterable[ActorRef]]
-                    .flatMap(l => Future.sequence(l.map(c => c ? CMD_GETINFO)))
-                case JsonRPCBody(_, _, "addhtlc", JInt(amount) :: JString(rhash) :: JInt(expiry) :: tail) =>
-                  val nodeIds = tail.map {
-                    case JString(nodeId) => nodeId
-                  }
-                  Boot.system.actorSelection(Register.actorPathToNodeId(nodeIds.head))
-                    .resolveOne(2 seconds)
-                    .map { channel =>
-                      channel ! CMD_ADD_HTLC(amount.toInt, BinaryData(rhash), locktime(Seconds(expiry.toInt)), nodeIds.drop(1))
-                      channel.toString()
-                    }
-                case JsonRPCBody(_, _, "sign", JString(channel) :: Nil) =>
-                  sendCommand(channel, CMD_SIGN)
-                case JsonRPCBody(_, _, "fulfillhtlc", JString(channel) :: JInt(id) :: JString(r) :: Nil) =>
-                  sendCommand(channel, CMD_FULFILL_HTLC(id.toLong, BinaryData(r)))
-                case JsonRPCBody(_, _, "close", JString(channel) :: JString(scriptPubKey) :: Nil) =>
-                  sendCommand(channel, CMD_CLOSE(Some(scriptPubKey)))
-                case JsonRPCBody(_, _, "close", JString(channel) :: Nil) =>
-                  sendCommand(channel, CMD_CLOSE(None))
-                case JsonRPCBody(_, _, "help", _) =>
-                  Future.successful(List(
-                    "connect (host, port, anchor_amount): open a channel with another eclair or lightningd instance",
-                    "list: list existing channels",
-                    "addhtlc (channel_id, amount, rhash, locktime): send an htlc",
-                    "sign (channel_id): update the commitment transaction",
-                    "fulfillhtlc (channel_id, r): fulfill an htlc",
-                    "close (channel_id): close a channel",
-                    "help: display this message"))
-                case _ => Future.failed(new RuntimeException("method not found"))
-              }
-
-              onComplete(f_res) {
-                case Success(res) => complete(HttpResponse(StatusCodes.OK, entity = HttpEntity(ContentTypes.`application/json`, Serialization.writePretty(
-                  JsonRPCRes(res, None, json.id)
-                ))))
-                case Failure(t) => complete(HttpResponse(StatusCodes.InternalServerError, entity = HttpEntity(ContentTypes.`application/json`, Serialization.writePretty(
-                  JsonRPCRes(null, Some(Error(-1, t.getMessage)), json.id))
-                )))
-              }
-          }
->>>>>>> b4a28a4c
         }
       }
     }
