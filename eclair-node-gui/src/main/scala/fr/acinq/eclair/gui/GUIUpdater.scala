--- conflicted
+++ resolved
@@ -211,29 +211,17 @@
 
     case p: PaymentSent =>
       log.debug(s"payment sent with h=${p.paymentHash}, amount=${p.amount}, fees=${p.feesPaid}")
-<<<<<<< HEAD
-      runInGuiThread(() => mainController.paymentSentList.asScala.prepend(new PaymentSentRecord(p, LocalDateTime.now())))
+      val message = CoinUtils.formatAmountInUnit(p.amount + p.feesPaid, FxApp.getUnit, withUnit = true)
+      mainController.handlers.notification("Payment Sent", message, NOTIFICATION_SUCCESS)
+      runInGuiThread(() => mainController.paymentSentList.asScala.prepend(PaymentSentRecord(p, LocalDateTime.now())))
 
     case p: PaymentReceived =>
       log.debug(s"payment received with h=${p.paymentHash}, amount=${p.amount}")
-      runInGuiThread(() => mainController.paymentReceivedList.asScala.prepend(new PaymentReceivedRecord(p, LocalDateTime.now())))
+      runInGuiThread(() => mainController.paymentReceivedList.asScala.prepend(PaymentReceivedRecord(p, LocalDateTime.now())))
 
     case p: PaymentRelayed =>
       log.debug(s"payment relayed with h=${p.paymentHash}, amount=${p.amountIn}, feesEarned=${p.amountOut}")
-      runInGuiThread(() => mainController.paymentRelayedList.asScala.prepend(new PaymentRelayedRecord(p, LocalDateTime.now())))
-=======
-      val message = CoinUtils.formatAmountInUnit(p.amount + p.feesPaid, FxApp.getUnit, withUnit = true)
-      mainController.handlers.notification("Payment Sent", message, NOTIFICATION_SUCCESS)
-      runInGuiThread(() => mainController.paymentSentList.prepend(PaymentSentRecord(p, LocalDateTime.now())))
-
-    case p: PaymentReceived =>
-      log.debug(s"payment received with h=${p.paymentHash}, amount=${p.amount}")
-      runInGuiThread(() => mainController.paymentReceivedList.prepend(PaymentReceivedRecord(p, LocalDateTime.now())))
-
-    case p: PaymentRelayed =>
-      log.debug(s"payment relayed with h=${p.paymentHash}, amount=${p.amountIn}, feesEarned=${p.amountOut}")
-      runInGuiThread(() => mainController.paymentRelayedList.prepend(PaymentRelayedRecord(p, LocalDateTime.now())))
->>>>>>> a6b33cb5
+      runInGuiThread(() => mainController.paymentRelayedList.asScala.prepend(PaymentRelayedRecord(p, LocalDateTime.now())))
 
     case ZMQConnected =>
       log.debug("ZMQ connection UP")
